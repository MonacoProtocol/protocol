--- conflicted
+++ resolved
@@ -53,21 +53,14 @@
       [
         eventPk.toBuffer(),
         marketTypePk.toBuffer(),
-<<<<<<< HEAD
-        Buffer.from(marketTypeDiscriminator),
-        Buffer.from("␞"),
-        Buffer.from(marketTypeValue),
-        Buffer.from("␞"),
-=======
         marketTypeDiscriminator == null
           ? Buffer.from([])
           : Buffer.from(marketTypeDiscriminator),
-        Buffer.from("-"),
+        Buffer.from("␞"),
         marketTypeValue == null
           ? Buffer.from([])
           : Buffer.from(marketTypeValue),
-        Buffer.from("-"),
->>>>>>> 91391918
+        Buffer.from("␞"),
         Buffer.from(version.toString()),
         mintPk.toBuffer(),
       ],
