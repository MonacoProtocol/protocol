--- conflicted
+++ resolved
@@ -10,26 +10,13 @@
 } from "../types";
 import { getMarket } from "./market_helpers";
 import {
-<<<<<<< HEAD
   confirmTransaction,
   signAndSendInstructions,
   signAndSendInstructionsBatch,
 } from "./utils";
 import { buildCreateMarketInstruction } from "./market_create_instruction";
 import { buildInitialiseOutcomesInstructions } from "./market_outcome_instruction";
-=======
-  findMarketPda,
-  getMarket,
-  getMintInfo,
-  findEscrowPda,
-  findMarketMatchingQueuePda,
-  findCommissionPaymentsQueuePda,
-} from "./market_helpers";
-import { initialiseOutcomes } from "./market_outcome";
 import { batchAddPricesToAllOutcomePools } from "./market_outcome_prices";
-import { confirmTransaction } from "./utils";
-import { findMarketTypePda } from "./market_type_create";
->>>>>>> 409b6e7e
 
 /**
  * For the given parameters:
@@ -84,11 +71,12 @@
   marketLockTimestamp: EpochTimeStamp,
   eventAccountPk: PublicKey,
   outcomes: string[],
-  priceLadder?: PublicKey,
+  priceLadder?: number[] | PublicKey,
   options?: MarketCreateOptions,
 ): Promise<ClientResponse<CreateMarketWithOutcomesAndPriceLadderResponse>> {
   const response = new ResponseFactory({});
-  const DEFAULT_BATCH_SIZE = 2;
+  const batchSize = options?.batchSize ? options.batchSize : 50;
+  const outcomesBatchSize = 2;
 
   const instructionCreateMarket = await buildCreateMarketInstruction(
     program,
@@ -142,7 +130,7 @@
         (i) => i.instruction,
       ),
     ],
-    options?.batchSize ? options.batchSize : DEFAULT_BATCH_SIZE,
+    outcomesBatchSize,
     options?.computeUnitLimit,
     options?.computeUnitPrice,
   );
@@ -155,6 +143,25 @@
   if (!signAndSendOutcomesResponse.success) {
     response.addErrors(signAndSendOutcomesResponse.errors);
     return response.body;
+  }
+
+  if (
+    Array.isArray(priceLadder) &&
+    priceLadder.every((element) => typeof element === "number")
+  ) {
+    const addPriceLaddersResponse = await batchAddPricesToAllOutcomePools(
+      program,
+      instructionCreateMarket.data.marketPk,
+      priceLadder,
+      batchSize,
+    );
+
+    if (!addPriceLaddersResponse.success) {
+      response.addErrors(addPriceLaddersResponse.errors);
+    }
+    response.addResponseData({
+      priceLadderResults: addPriceLaddersResponse.data.results,
+    });
   }
 
   for (const signature of signAndSendOutcomesResponse.data.signatures) {
@@ -225,63 +232,10 @@
       marketName,
       marketType,
       marketTokenPk,
-<<<<<<< HEAD
       marketLockTimestamp,
       eventAccountPk,
       options,
     );
-=======
-      version,
-    )
-  ).data.pda;
-
-  const [
-    escrowPda,
-    authorisedOperators,
-    mintInfo,
-    matchingQueuePda,
-    paymentsQueuePda,
-  ] = await Promise.all([
-    findEscrowPda(program, marketPda),
-    findAuthorisedOperatorsAccountPda(program, Operator.MARKET),
-    getMintInfo(program, marketTokenPk),
-    findMarketMatchingQueuePda(program, marketPda),
-    findCommissionPaymentsQueuePda(program, marketPda),
-  ]);
-
-  try {
-    const tnxId = await program.methods
-      .createMarket(
-        eventAccountPk,
-        marketTypeDiscriminator,
-        marketTypeValue,
-        marketName,
-        mintInfo.data.decimals - mintDecimalOffset,
-        new BN(marketLockTimestamp),
-        new BN(eventStartTimestamp),
-        inplayEnabled,
-        inplayOrderDelay,
-        eventStartOrderBehaviour,
-        marketLockOrderBehaviour,
-      )
-      .accounts({
-        // eslint-disable-next-line @typescript-eslint/ban-ts-comment
-        // @ts-ignore
-        existingMarket: existingMarketPk,
-        market: marketPda,
-        marketType: marketTypePk,
-        systemProgram: SystemProgram.programId,
-        escrow: escrowPda.data.pda,
-        mint: marketTokenPk,
-        tokenProgram: TOKEN_PROGRAM_ID,
-        rent: web3.SYSVAR_RENT_PUBKEY,
-        authorisedOperators: authorisedOperators.data.pda,
-        marketOperator: provider.wallet.publicKey,
-        matchingQueue: matchingQueuePda.data.pda,
-        commissionPaymentQueue: paymentsQueuePda.data.pda,
-      })
-      .rpc();
->>>>>>> 409b6e7e
 
     const transaction = await signAndSendInstructions(
       program,
