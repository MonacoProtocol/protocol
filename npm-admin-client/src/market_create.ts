import { TOKEN_PROGRAM_ID } from "@solana/spl-token";
import { Program, web3, AnchorProvider, BN } from "@coral-xyz/anchor";
import { PublicKey, SystemProgram } from "@solana/web3.js";
import {
  Operator,
  CreateMarketResponse,
  CreateMarketWithOutcomesAndPriceLadderResponse,
  ClientResponse,
  ResponseFactory,
  EpochTimeStamp,
  MarketOrderBehaviour,
  MarketOrderBehaviourValue,
  MarketAccount,
} from "../types";
import { findAuthorisedOperatorsAccountPda } from "./operators";
import {
  findMarketPda,
  getMarket,
  getMintInfo,
  findEscrowPda,
  findMarketMatchingQueuePda,
  findCommissionPaymentsQueuePda,
  findOrderRequestQueuePda,
} from "./market_helpers";
import { initialiseOutcomes } from "./market_outcome";
import { batchAddPricesToAllOutcomePools } from "./market_outcome_prices";
import { confirmTransaction } from "./utils";
import { findMarketTypePda } from "./market_type_create";

/**
 * For the given parameters:
 *
 * - Create a wagering market that accepts orders in the provided market token
 * - Create outcome accounts for the provided outcomes
 * - Applies the given priceLadder to all outcomes in batches
 *
 * @param program {program} anchor program initialized by the consuming client
 * @param marketName {string} title of the market being created
 * @param marketType {string} type of the market being created
 * @param marketTypeDiscriminator {string} discriminator for the type of the market being created, e.g., relevant event period. An empty string can be provided if no value is required
 * @param marketTypeValue {string} value for the type of the market being created, e.g., 100.5 for an over/under market type. An empty string can be provided if no value is required
 * @param marketTokenPk {PublicKey} publicKey of the mint token being used to place an order on a market
 * @param marketLockTimestamp {EpochTimeStamp} timestamp in seconds representing when the market can no longer accept orders
 * @param eventAccountPk {PublicKey} publicKey of the event the market is associated with
 * @param outcomes {string[]} list of possible outcomes for the market
 * @param priceLadder {number[]} array of price points to add to the outcome, or the public key of a price ladder account (Optional - no price ladder will result in the protocol default being used for the market)
 * @param options {object} optional parameters:
 *   <ul>
 *     <li> existingMarketPk - publicKey of the market to recreate, if any (defaults to null)</li>
 *     <li> existingMarket - market account for existingMarketPk, will be fetched if not provided</li>
 *     <li> eventStartTimestamp - timestamp in seconds representing when the event starts (defaults to marketLockTimestamp)</li>
 *     <li> inplayEnabled - whether the market can accept orders after the event starts (defaults to false)</li>
 *     <li> inplayOrderDelay - number of seconds an inplay order must wait before its liquidity is added to the market and can be matched (defaults to 0)</li>
 *     <li> eventStartOrderBehaviour - protocol behaviour to perform when the event start timestamp is reached (defaults to MarketOrderBehaviour.None)</li>
 *     <li> marketLockOrderBehaviour - protocol behaviour to perform when the market lock timestamp is reached (defaults to MarketOrderBehaviour.None)</li>
 *     <li> batchSize - number of prices to add in a single request (defaults to 50)</li>
 *    </ul>
 *
 * @returns {CreateMarketWithOutcomesAndPriceLadderResponse} containing the newly-created market account publicKey, creation transaction ID, the market account and the results of the batched requests to add prices to the outcome accounts
 *
 * @example
 *
 * const name = "Full Time Result"
 * const marketType = "EventResultWinner"
 * const marketTypeDiscriminator = "";
 * const marketTypeValue = "";
 * const marketTokenPk = new PublicKey('7xKXtg2CW87d97TXJSDpbD5jBkheTqA83TZRuJosgAsU')
 * const marketLock = 1633042800
 * const eventAccountPk = new PublicKey('E4YEQpkedH8SbcRkN1iByoRnH8HZeBcTnqrrWkjpqLXA')
 * const outcomes = ["Red", "Draw", "Blue"]
 * const priceLadder = DEFAULT_PRICE_LADDER
 * const batchSize = 100
 * const newMarket = await createMarket(program, name, marketType, marketTypeDiscriminator, marketTypeValue, marketTokenPk, marketLock, eventAccountPk, outcomes, priceLadder, batchSize)
 */
export async function createMarketWithOutcomesAndPriceLadder(
  program: Program,
  marketName: string,
  marketType: string,
  marketTypeDiscriminator: string,
  marketTypeValue: string,
  marketTokenPk: PublicKey,
  marketLockTimestamp: EpochTimeStamp,
  eventAccountPk: PublicKey,
  outcomes: string[],
  priceLadder?: number[] | PublicKey,
  options?: {
    existingMarketPk?: PublicKey;
    existingMarket?: MarketAccount;
    eventStartTimestamp?: EpochTimeStamp;
    inplayEnabled?: boolean;
    inplayOrderDelay?: number;
    eventStartOrderBehaviour?: MarketOrderBehaviour;
    marketLockOrderBehaviour?: MarketOrderBehaviour;
    batchSize?: number;
  },
): Promise<ClientResponse<CreateMarketWithOutcomesAndPriceLadderResponse>> {
  const response = new ResponseFactory({});
  const batchSize = options?.batchSize ? options.batchSize : 50;

  const marketResponse = await createMarket(
    program,
    marketName,
    marketType,
    marketTypeDiscriminator,
    marketTypeValue,
    marketTokenPk,
    marketLockTimestamp,
    eventAccountPk,
    options,
  );

  if (!marketResponse.success) {
    response.addErrors(marketResponse.errors);
    return response.body;
  }

  const marketPk = marketResponse.data.marketPk;

  const initialiseOutcomePoolsResponse = await initialiseOutcomes(
    program,
    marketPk,
    outcomes,
    priceLadder instanceof Array<number>
      ? undefined
      : (priceLadder as PublicKey),
  );

  if (!initialiseOutcomePoolsResponse.success) {
    response.addErrors(initialiseOutcomePoolsResponse.errors);
    return response.body;
  }

  if (priceLadder instanceof Array<number>) {
    const addPriceLaddersResponse = await batchAddPricesToAllOutcomePools(
      program,
      marketPk,
      priceLadder,
      batchSize,
    );

    if (!addPriceLaddersResponse.success) {
      response.addErrors(addPriceLaddersResponse.errors);
    }
    response.addResponseData({
      priceLadderResults: addPriceLaddersResponse.data.results,
    });
  }

  const market = await getMarket(program, marketPk);

  response.addResponseData({
    marketPk: marketPk,
    market: market.data.account,
    tnxId: marketResponse.data.tnxId,
  });
  return response.body;
}

/**
 * For the given parameters, create a wagering market that accepts orders in the provided market token
 *
 * @param program {program} anchor program initialized by the consuming client
 * @param marketName {string} title of the market being created
 * @param marketType {string} type of the market being created
 * @param marketTypeDiscriminator {string} discriminator for the type of the market being created, e.g., relevant event period. An empty string can be provided if no value is required
 * @param marketTypeValue {string} value for the type of the market being created, e.g., 100.5 for an over/under market type. An empty string can be provided if no value is required
 * @param marketTokenPk {PublicKey} publicKey of the mint token being used to place an order on a market
 * @param marketLockTimestamp {EpochTimeStamp} timestamp in seconds representing when the market can no longer accept orders
 * @param eventAccountPk {PublicKey} publicKey of the event the market is associated with
 * @param options {object} optional parameters:
 *   <ul>
 *     <li> existingMarketPk - publicKey of the market to recreate, if any (defaults to null)</li>
 *     <li> existingMarket - market account for existingMarketPk, will be fetched if not provided</li>
 *     <li> eventStartTimestamp - timestamp in seconds representing when the event starts (defaults to marketLockTimestamp)</li>
 *     <li> inplayEnabled - whether the market can accept orders after the event starts (defaults to false)</li>
 *     <li> inplayOrderDelay - number of seconds an inplay order must wait before its liquidity is added to the market and can be matched (defaults to 0)</li>
 *     <li> eventStartOrderBehaviour - protocol behaviour to perform when the event start timestamp is reached (defaults to MarketOrderBehaviour.None)</li>
 *     <li> marketLockOrderBehaviour - protocol behaviour to perform when the market lock timestamp is reached (defaults to MarketOrderBehaviour.None)</li>
 *    </ul>
 *
 *  @returns {CreateMarketResponse} containing the newly-created market account publicKey, creation transaction ID and the market account
 *
 * @example
 *
 * const name = "Full Time Result"
 * const marketType = "EventResultWinner"
 * const marketTypeDiscriminator = "";
 * const marketTypeValue = "";
 * const marketTokenPk = new PublicKey('7xKXtg2CW87d97TXJSDpbD5jBkheTqA83TZRuJosgAsU')
 * const marketLock = 1633042800
 * const eventAccountPk = new PublicKey('E4YEQpkedH8SbcRkN1iByoRnH8HZeBcTnqrrWkjpqLXA')
 * const newMarket = await createMarket(program, name, marketType, marketTypeDiscriminator, marketTypeValue, marketTokenPk, marketLock, eventAccountPk, outcomes)
 */
export async function createMarket(
  program: Program,
  marketName: string,
  marketType: string,
  marketTypeDiscriminator: string,
  marketTypeValue: string,
  marketTokenPk: PublicKey,
  marketLockTimestamp: EpochTimeStamp,
  eventAccountPk: PublicKey,
  options?: {
    existingMarketPk?: PublicKey;
    existingMarket?: MarketAccount;
    eventStartTimestamp?: EpochTimeStamp;
    inplayEnabled?: boolean;
    inplayOrderDelay?: number;
    eventStartOrderBehaviour?: MarketOrderBehaviour;
    marketLockOrderBehaviour?: MarketOrderBehaviour;
  },
): Promise<ClientResponse<CreateMarketResponse>> {
  const response = new ResponseFactory({});

  /* eslint-disable */
  // prettier-ignore-start
  const existingMarketPk = options?.existingMarketPk
    ? options.existingMarketPk
    : null;
  const eventStartTimestamp = options?.eventStartTimestamp
    ? options.eventStartTimestamp
    : marketLockTimestamp;
  const inplayEnabled = options?.inplayEnabled ? options.inplayEnabled : false;
  const inplayOrderDelay = options?.inplayOrderDelay
    ? options.inplayOrderDelay
    : 0;
  const eventStartOrderBehaviour = options?.eventStartOrderBehaviour
    ? options.eventStartOrderBehaviour
    : MarketOrderBehaviourValue.none;
  const marketLockOrderBehaviour = options?.marketLockOrderBehaviour
    ? options.marketLockOrderBehaviour
    : MarketOrderBehaviourValue.none;
  // prettier-ignore-end
  /* eslint-enable */

  const provider = program.provider as AnchorProvider;
  const mintDecimalOffset = 3;

  const marketTypePk = findMarketTypePda(program, marketType).data.pda;

  let version = 0;
  if (existingMarketPk) {
    let existingMarket = options?.existingMarket;
    if (!existingMarket) {
      const existingMarketResponse = await getMarket(program, existingMarketPk);
      if (!existingMarketResponse.success) {
        response.addErrors(existingMarketResponse.errors);
        return response.body;
      }
      existingMarket = existingMarketResponse.data.account;
    }
    version = existingMarket.version + 1;
  }

  const marketPda = (
    await findMarketPda(
      program,
      eventAccountPk,
      marketTypePk,
      marketTypeDiscriminator,
      marketTypeValue,
      marketTokenPk,
      version,
    )
  ).data.pda;

  const [
    escrowPda,
    authorisedOperators,
    mintInfo,
<<<<<<< HEAD
    paymentsQueuePda,
    orderRequestQueuePda,
=======
    matchingQueuePda,
    paymentsQueuePda,
>>>>>>> 55179f93
  ] = await Promise.all([
    findEscrowPda(program, marketPda),
    findAuthorisedOperatorsAccountPda(program, Operator.MARKET),
    getMintInfo(program, marketTokenPk),
<<<<<<< HEAD
    findCommissionPaymentsQueuePda(program, marketPda),
    findOrderRequestQueuePda(program, marketPda),
=======
    findMarketMatchingQueuePda(program, marketPda),
    findCommissionPaymentsQueuePda(program, marketPda),
>>>>>>> 55179f93
  ]);

  try {
    const tnxId = await program.methods
      .createMarket(
        eventAccountPk,
        marketTypeDiscriminator,
        marketTypeValue,
        marketName,
        mintInfo.data.decimals - mintDecimalOffset,
        new BN(marketLockTimestamp),
        new BN(eventStartTimestamp),
        inplayEnabled,
        inplayOrderDelay,
        eventStartOrderBehaviour,
        marketLockOrderBehaviour,
      )
      .accounts({
        // eslint-disable-next-line @typescript-eslint/ban-ts-comment
        // @ts-ignore
        existingMarket: existingMarketPk,
        market: marketPda,
        marketType: marketTypePk,
        systemProgram: SystemProgram.programId,
        escrow: escrowPda.data.pda,
        mint: marketTokenPk,
        tokenProgram: TOKEN_PROGRAM_ID,
        rent: web3.SYSVAR_RENT_PUBKEY,
        authorisedOperators: authorisedOperators.data.pda,
        marketOperator: provider.wallet.publicKey,
        matchingQueue: matchingQueuePda.data.pda,
        commissionPaymentQueue: paymentsQueuePda.data.pda,
        orderRequestQueue: orderRequestQueuePda.data.pda,
      })
      .rpc();

    await confirmTransaction(program, tnxId);
    const market = await getMarket(program, marketPda);

    response.addResponseData({
      marketPk: marketPda,
      tnxId: tnxId,
      market: market.data.account,
    });
  } catch (e) {
    response.addError(e);
    return response.body;
  }
  return response.body;
}<|MERGE_RESOLUTION|>--- conflicted
+++ resolved
@@ -268,24 +268,16 @@
     escrowPda,
     authorisedOperators,
     mintInfo,
-<<<<<<< HEAD
+    matchingQueuePda,
     paymentsQueuePda,
     orderRequestQueuePda,
-=======
-    matchingQueuePda,
-    paymentsQueuePda,
->>>>>>> 55179f93
   ] = await Promise.all([
     findEscrowPda(program, marketPda),
     findAuthorisedOperatorsAccountPda(program, Operator.MARKET),
     getMintInfo(program, marketTokenPk),
-<<<<<<< HEAD
+    findMarketMatchingQueuePda(program, marketPda),
     findCommissionPaymentsQueuePda(program, marketPda),
     findOrderRequestQueuePda(program, marketPda),
-=======
-    findMarketMatchingQueuePda(program, marketPda),
-    findCommissionPaymentsQueuePda(program, marketPda),
->>>>>>> 55179f93
   ]);
 
   try {
