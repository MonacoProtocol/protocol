# The Monaco Protocol :computer:

<a href="https://doc.rust-lang.org/std/"><img alt="Repo Language Rust"  src="http://img.shields.io/badge/language-rust-orange"></a>
<a href="https://docs.solana.com/developing/programming-model/overview"><img alt="Repo Platform Solana"  src="http://img.shields.io/badge/platform-solana-blue"></a>
<a href="https://github.com/coral-xyz/anchor"><img alt="Repo Framework Anchor"  src="http://img.shields.io/badge/framework-anchor-9cf"></a><br/>

# About :books:

This is the repository of the main Solana program of The Monaco Protocol, _protocol_, as well as JavaScript clients to help with interacting with the protocol.

The protocol is currently in beta, though it is available both on devnet and mainnet-beta.

# Where to find the protocol :mag:

| Address                                       | Network        | Description                                                                                                         |
|-----------------------------------------------|----------------|---------------------------------------------------------------------------------------------------------------------|
| `monacoUXKtUi6vKsQwaLyxmXKSievfNWEcYXTgkbCih` | `mainnet-beta` | `release` - The latest stable official release. This will only be updated when an official approved upgrade occurs. |
| `monacoUXKtUi6vKsQwaLyxmXKSievfNWEcYXTgkbCih` | `devnet`       | `release` - The latest stable official release. This will only be updated when an official approved upgrade occurs. |
| `mpDEVnZKneBb4w1vQsoTgMkNqnFe1rwW8qjmf3NsrAU` | `devnet`       | `bleeding-edge` - The most recently merged changes.                                                                 |

# Mainnet upgrades :satellite:

Current version of the protocol on mainnet-beta: [0.11.0](https://github.com/MonacoProtocol/protocol/releases/tag/v0.11.0).

| Date       | Protocol version                                                          | Program address                               |
|------------|---------------------------------------------------------------------------|-----------------------------------------------|
<<<<<<< HEAD
| TBC        | [0.13.0](https://github.com/MonacoProtocol/protocol/releases/tag/v0.13.0) | `monacoUXKtUi6vKsQwaLyxmXKSievfNWEcYXTgkbCih` |
=======
| TBC        | [0.12.1](https://github.com/MonacoProtocol/protocol/releases/tag/v0.12.1) | `monacoUXKtUi6vKsQwaLyxmXKSievfNWEcYXTgkbCih` |
>>>>>>> 7d70c2b4
| TBC        | [0.12.0](https://github.com/MonacoProtocol/protocol/releases/tag/v0.12.0) | `monacoUXKtUi6vKsQwaLyxmXKSievfNWEcYXTgkbCih` |
| 2023-08-01 | [0.11.0](https://github.com/MonacoProtocol/protocol/releases/tag/v0.11.0) | `monacoUXKtUi6vKsQwaLyxmXKSievfNWEcYXTgkbCih` |
| 2023-07-06 | [0.10.1](https://github.com/MonacoProtocol/protocol/releases/tag/v0.10.1) | `monacoUXKtUi6vKsQwaLyxmXKSievfNWEcYXTgkbCih` |
| 2023-06-26 | [0.10.0](https://github.com/MonacoProtocol/protocol/releases/tag/v0.10.0) | `monacoUXKtUi6vKsQwaLyxmXKSievfNWEcYXTgkbCih` |
| 2023-05-26 | [0.9.0](https://github.com/MonacoProtocol/protocol/releases/tag/v0.9.0)   | `monacoUXKtUi6vKsQwaLyxmXKSievfNWEcYXTgkbCih` |
| 2023-04-20 | [0.8.0](https://github.com/MonacoProtocol/protocol/releases/tag/v0.8.0)   | `monacoUXKtUi6vKsQwaLyxmXKSievfNWEcYXTgkbCih` |
| 2023-03-16 | [0.7.0](https://github.com/MonacoProtocol/protocol/releases/tag/v0.7.0)   | `monacoUXKtUi6vKsQwaLyxmXKSievfNWEcYXTgkbCih` |
| 2023-03-02 | [0.6.0](https://github.com/MonacoProtocol/protocol/releases/tag/v0.6.0)   | `monacoUXKtUi6vKsQwaLyxmXKSievfNWEcYXTgkbCih` |
| 2022-11-25 | [0.5.0](https://github.com/MonacoProtocol/protocol/releases/tag/v0.5.0)   | `monacoUXKtUi6vKsQwaLyxmXKSievfNWEcYXTgkbCih` |

# Recent releases <sup>:rocket:</sup>

Protocol releases, along with their corresponding client versions and audit reports.

| Protocol version                                                          | Client       | Admin client | Audit reports                                                                      |
|---------------------------------------------------------------------------|--------------|--------------|------------------------------------------------------------------------------------|
<<<<<<< HEAD
| [0.13.0](https://github.com/MonacoProtocol/protocol/releases/tag/v0.13.0) | 10.0.0       | 9.0.0        | [Sec3](https://github.com/MonacoProtocol/protocol/tree/main/audit/sec3/0.13.0.pdf) |
=======
| [0.12.1](https://github.com/MonacoProtocol/protocol/releases/tag/v0.12.1) | 9.0.0        | 8.0.0        |  |
>>>>>>> 7d70c2b4
| [0.12.0](https://github.com/MonacoProtocol/protocol/releases/tag/v0.12.0) | 9.0.0        | 8.0.0        | [Sec3](https://github.com/MonacoProtocol/protocol/tree/main/audit/sec3/0.12.0.pdf) |
| [0.11.0](https://github.com/MonacoProtocol/protocol/releases/tag/v0.11.0) | 8.0.0        | 7.0.0        | [Sec3](https://github.com/MonacoProtocol/protocol/tree/main/audit/sec3/0.11.0.pdf) |
| [0.10.1](https://github.com/MonacoProtocol/protocol/releases/tag/v0.10.1) | 7.1.0        | 6.0.0        | [Sec3](https://github.com/MonacoProtocol/protocol/tree/main/audit/sec3/0.10.1.pdf) |
| [0.10.0](https://github.com/MonacoProtocol/protocol/releases/tag/v0.10.0) | 7.1.0        | 6.0.0        | [Sec3](https://github.com/MonacoProtocol/protocol/tree/main/audit/sec3/0.10.0.pdf) |
| [0.9.0](https://github.com/MonacoProtocol/protocol/releases/tag/v0.9.0)   | 7.0.0        | 4.1.0        | [Sec3](https://github.com/MonacoProtocol/protocol/tree/main/audit/sec3/0.9.0.pdf)  |
| [0.8.0](https://github.com/MonacoProtocol/protocol/releases/tag/v0.8.0)   | 4.x.x, 5.x.x | 3.x.x, 4.x.x | [Sec3](https://github.com/MonacoProtocol/protocol/tree/main/audit/sec3/0.8.0.pdf)  |
| [0.7.0](https://github.com/MonacoProtocol/protocol/releases/tag/v0.7.0)   | 4.x.x        | 3.0.0        | [Sec3](https://github.com/MonacoProtocol/protocol/tree/main/audit/sec3/0.7.0.pdf)  |
| [0.6.0](https://github.com/MonacoProtocol/protocol/releases/tag/v0.6.0)   | 3.x.x, 4.0.x | 2.0.0        | [Sec3](https://github.com/MonacoProtocol/protocol/tree/main/audit/sec3/0.6.0.pdf)  |
| [0.5.0](https://github.com/MonacoProtocol/protocol/releases/tag/v0.5.0)   | 2.0.0        | 1.0.0        | [Sec3](https://github.com/MonacoProtocol/protocol/tree/main/audit/sec3/0.5.0.pdf)  |

# More info :books:

Information on how to interact with the protocol, or to build for the protocol can be found in [the Monaco Protocol SDK](https://github.com/MonacoProtocol/sdk).<|MERGE_RESOLUTION|>--- conflicted
+++ resolved
@@ -24,11 +24,8 @@
 
 | Date       | Protocol version                                                          | Program address                               |
 |------------|---------------------------------------------------------------------------|-----------------------------------------------|
-<<<<<<< HEAD
 | TBC        | [0.13.0](https://github.com/MonacoProtocol/protocol/releases/tag/v0.13.0) | `monacoUXKtUi6vKsQwaLyxmXKSievfNWEcYXTgkbCih` |
-=======
 | TBC        | [0.12.1](https://github.com/MonacoProtocol/protocol/releases/tag/v0.12.1) | `monacoUXKtUi6vKsQwaLyxmXKSievfNWEcYXTgkbCih` |
->>>>>>> 7d70c2b4
 | TBC        | [0.12.0](https://github.com/MonacoProtocol/protocol/releases/tag/v0.12.0) | `monacoUXKtUi6vKsQwaLyxmXKSievfNWEcYXTgkbCih` |
 | 2023-08-01 | [0.11.0](https://github.com/MonacoProtocol/protocol/releases/tag/v0.11.0) | `monacoUXKtUi6vKsQwaLyxmXKSievfNWEcYXTgkbCih` |
 | 2023-07-06 | [0.10.1](https://github.com/MonacoProtocol/protocol/releases/tag/v0.10.1) | `monacoUXKtUi6vKsQwaLyxmXKSievfNWEcYXTgkbCih` |
@@ -45,11 +42,8 @@
 
 | Protocol version                                                          | Client       | Admin client | Audit reports                                                                      |
 |---------------------------------------------------------------------------|--------------|--------------|------------------------------------------------------------------------------------|
-<<<<<<< HEAD
 | [0.13.0](https://github.com/MonacoProtocol/protocol/releases/tag/v0.13.0) | 10.0.0       | 9.0.0        | [Sec3](https://github.com/MonacoProtocol/protocol/tree/main/audit/sec3/0.13.0.pdf) |
-=======
 | [0.12.1](https://github.com/MonacoProtocol/protocol/releases/tag/v0.12.1) | 9.0.0        | 8.0.0        |  |
->>>>>>> 7d70c2b4
 | [0.12.0](https://github.com/MonacoProtocol/protocol/releases/tag/v0.12.0) | 9.0.0        | 8.0.0        | [Sec3](https://github.com/MonacoProtocol/protocol/tree/main/audit/sec3/0.12.0.pdf) |
 | [0.11.0](https://github.com/MonacoProtocol/protocol/releases/tag/v0.11.0) | 8.0.0        | 7.0.0        | [Sec3](https://github.com/MonacoProtocol/protocol/tree/main/audit/sec3/0.11.0.pdf) |
 | [0.10.1](https://github.com/MonacoProtocol/protocol/releases/tag/v0.10.1) | 7.1.0        | 6.0.0        | [Sec3](https://github.com/MonacoProtocol/protocol/tree/main/audit/sec3/0.10.1.pdf) |
