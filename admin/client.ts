--- conflicted
+++ resolved
@@ -99,15 +99,9 @@
   case "unsuspend_market":
     unsuspend_market();
     break;
-<<<<<<< HEAD
   case "lockMarket":
     lockMarket();
     break;
-  case "print_market_liquidity":
-    print_market_liquidity();
-    break;
-=======
->>>>>>> dffaa5ff
   case "getAllOrders":
     getAllOrders();
     break;
