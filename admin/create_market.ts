import { Keypair, PublicKey } from "@solana/web3.js";
import { Program } from "@coral-xyz/anchor";
import {
  createMarketWithOutcomesAndPriceLadder as npmCreateMarket,
  MarketOrderBehaviourValue,
} from "../npm-admin-client/src/";
import { getProtocolProgram } from "./util";
import { Markets, MarketStatusFilter } from "../npm-client";

/**
 * Example create market script - parameters used for market creation might be need to replaced/created before use
 */
export async function create_market() {
  const protocolProgram = await getProtocolProgram();
  const marketTokenString =
    process.argv.length > 3
      ? process.argv[3]
      : "2QqxXa2aNCx3DLQCHgiC4P7Xfbe3B4bULM5eKpyAirGY";
  const priceLadderString =
    process.argv.length > 4
      ? process.argv[4]
      : "94VCY4rWi3nvyNPHnsRV65n3JZxiPSvXbxfvJydYw9uA";

  const marketTokenPk = new PublicKey(marketTokenString);
  const priceLadderPk = new PublicKey(priceLadderString);

  const eventAccountKeyPair = Keypair.generate();

  const createMarketResponse = await npmCreateMarket(
    protocolProgram as Program,
    "Aduana Stars-Bechem United",
    "TEST",
<<<<<<< HEAD
    "",
    "",
    marketTokenPk,
=======
    marketToken,
>>>>>>> 2e9d8115
    1924254038,
    eventAccountKeyPair.publicKey,
    ["Aduana Stars", "Draw", "Bechem United"],
    priceLadderPk,
    {
      eventStartOrderBehaviour: MarketOrderBehaviourValue.cancelUnmatched,
      marketLockOrderBehaviour: MarketOrderBehaviourValue.cancelUnmatched,
      batchSize: 20,
    },
  );

  if (createMarketResponse.success) {
    console.log(JSON.stringify(createMarketResponse.data.marketPk));
    console.log(JSON.stringify(createMarketResponse.data.market, null, 2));
  } else {
    console.log("Market Creation Failure");
    console.log(JSON.stringify(createMarketResponse.errors, null, 2));
  }
}

export function print_market() {
  if (process.argv.length != 4) {
    console.log("Usage: yarn run printMarket <ADDRESS>");
    process.exit(1);
  }

  const marketPK = new PublicKey(process.argv[3]);
  get_market(marketPK).then(
    (market) => console.log(JSON.stringify(market)),
    (reason) => console.log(reason),
  );
}

async function get_market(marketPK: PublicKey) {
  const program = await getProtocolProgram();
  return await program.account.market.fetch(marketPK);
}

export async function getMarketsByStatus() {
  const program = await getProtocolProgram();
  const query = Markets.marketQuery(program);
  const result = { totals: {}, pks: {} };
  let total = 0;
  for (const status in MarketStatusFilter) {
    if (!isNaN(parseInt(status))) continue;
    const marketPksWithStatus = (
      await query
        .filterByStatus(
          MarketStatusFilter[status as keyof typeof MarketStatusFilter],
        )
        .fetchPublicKeys()
    ).data.publicKeys;
    result.totals[status] = marketPksWithStatus.length;
    result.pks[status] = marketPksWithStatus;
    total += result.totals[status];
  }
  result.totals["total"] = total;
  console.log(JSON.stringify(result, null, 2));
}<|MERGE_RESOLUTION|>--- conflicted
+++ resolved
@@ -30,13 +30,7 @@
     protocolProgram as Program,
     "Aduana Stars-Bechem United",
     "TEST",
-<<<<<<< HEAD
-    "",
-    "",
     marketTokenPk,
-=======
-    marketToken,
->>>>>>> 2e9d8115
     1924254038,
     eventAccountKeyPair.publicKey,
     ["Aduana Stars", "Draw", "Bechem United"],
