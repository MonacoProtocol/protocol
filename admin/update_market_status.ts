import {
  settleMarket,
  openMarket as openMarketClient,
  publishMarket,
  unpublishMarket,
  suspendMarket,
  unsuspendMarket,
  voidMarket as setMarketReadyToVoidClient,
  setMarketReadyToClose as setMarketReadyToCloseClient,
<<<<<<< HEAD
  updateMarketLocktimeToNow,
=======
  findMarketMatchingQueuePda,
>>>>>>> 2c9a3295
} from "../npm-admin-client/src";
import { checkResponse, getProtocolProgram } from "./util";
import { PublicKey } from "@solana/web3.js";
import { Program } from "@coral-xyz/anchor";

// yarn run settleMarket <MARKET_ID> <WINNING_OUTCOME_INDEX>
// or tsc; ANCHOR_WALLET=~/.config/solana/id.json yarn ts-node client.ts settle_market <MARKET_ID> <WINNING_OUTCOME_INDEX>

export async function openMarket() {
  if (process.argv.length != 4) {
    console.log("Usage: yarn run openMarket <MARKET_ID>");
    process.exit(1);
  }

  const marketID = process.argv[3];
  const marketPk = new PublicKey(marketID);

  const protocolProgram = await getProtocolProgram();
  checkResponse(await openMarketClient(protocolProgram, marketPk));
}

export async function settle_market() {
  if (process.argv.length != 5) {
    console.log(
      "Usage: yarn run settleMarket <MARKET_ID> <WINNING_OUTCOME_INDEX>",
    );
    process.exit(1);
  }

  const marketID = process.argv[3];
  const winningOutcomeIndex = parseInt(process.argv[4], 10);
  const marketPk = new PublicKey(marketID);

  const protocolProgram = await getProtocolProgram();
  const marketMatchingQueuePdaResponse = await findMarketMatchingQueuePda(
    protocolProgram,
    marketPk,
  );
  checkResponse(
    await settleMarket(
      protocolProgram,
      marketPk,
      marketMatchingQueuePdaResponse.data.pda,
      winningOutcomeIndex,
    ),
  );
}

export async function voidMarket() {
  if (process.argv.length != 4) {
    console.log("Usage: yarn run voidMarket <MARKET_ID>");
    process.exit(1);
  }

  const marketID = process.argv[3];
  const marketPk = new PublicKey(marketID);

  const protocolProgram = await getProtocolProgram();
  checkResponse(await setMarketReadyToVoidClient(protocolProgram, marketPk));
}

export async function setMarketReadyToClose() {
  if (process.argv.length != 4) {
    console.log("Usage: yarn run setMarketReadyToClose <MARKET_ID>");
    process.exit(1);
  }

  const marketID = process.argv[3];
  const marketPk = new PublicKey(marketID);

  const protocolProgram = await getProtocolProgram();
  checkResponse(await setMarketReadyToCloseClient(protocolProgram, marketPk));
}

export async function publish_market() {
  if (process.argv.length != 4) {
    console.log("Usage: yarn run publishMarket <MARKET_ID>");
    process.exit(1);
  }

  const marketID = process.argv[3];
  const marketPk = new PublicKey(marketID);

  const protocolProgram = await getProtocolProgram();
  checkResponse(await publishMarket(protocolProgram, marketPk));
}

export async function unpublish_market() {
  if (process.argv.length != 4) {
    console.log("Usage: yarn run unpublishMarket <MARKET_ID>");
    process.exit(1);
  }

  const marketID = process.argv[3];
  const marketPk = new PublicKey(marketID);

  const protocolProgram = await getProtocolProgram();
  checkResponse(await unpublishMarket(protocolProgram, marketPk));
}

export async function suspend_market() {
  if (process.argv.length != 4) {
    console.log("Usage: yarn run suspendMarket <MARKET_ID>");
    process.exit(1);
  }

  const marketID = process.argv[3];
  const marketPk = new PublicKey(marketID);

  const protocolProgram = await getProtocolProgram();
  checkResponse(await suspendMarket(protocolProgram, marketPk));
}

export async function unsuspend_market() {
  if (process.argv.length != 4) {
    console.log("Usage: yarn run unsuspendMarket <MARKET_ID>");
    process.exit(1);
  }

  const marketID = process.argv[3];
  const marketPk = new PublicKey(marketID);

  const protocolProgram = await getProtocolProgram();
  checkResponse(await unsuspendMarket(protocolProgram, marketPk));
}

export async function lockMarket() {
  if (process.argv.length != 4) {
    console.log("Usage: yarn run lockMarket <MARKET_ID>");
    process.exit(1);
  }

  const marketID = process.argv[3];
  const marketPk = new PublicKey(marketID);

  const protocolProgram = (await getProtocolProgram()) as Program;
  checkResponse(await updateMarketLocktimeToNow(protocolProgram, marketPk));
}<|MERGE_RESOLUTION|>--- conflicted
+++ resolved
@@ -7,11 +7,8 @@
   unsuspendMarket,
   voidMarket as setMarketReadyToVoidClient,
   setMarketReadyToClose as setMarketReadyToCloseClient,
-<<<<<<< HEAD
   updateMarketLocktimeToNow,
-=======
   findMarketMatchingQueuePda,
->>>>>>> 2c9a3295
 } from "../npm-admin-client/src";
 import { checkResponse, getProtocolProgram } from "./util";
 import { PublicKey } from "@solana/web3.js";
