import { monaco } from "../util/wrappers";
import {
  createWalletWithBalance,
  processOrderRequests,
} from "../util/test_util";
import assert from "assert";
import { Program } from "@coral-xyz/anchor";
import {
  MarketMatchingPools,
  MarketOutcomes,
  MarketPositions,
  Orders,
  Trades,
} from "../../npm-client/src/";
import console from "console";

describe("End to end test of", () => {
  it("basic lifecycle of inplay market", async () => {
    const inplayDelay = 10;

    const now = Math.floor(new Date().getTime() / 1000);
    const eventStartTimestamp = now + 20;
    const marketLockTimestamp = now + 1000;

    const market = await monaco.create3WayMarket(
      [2.0, 3.0],
      true,
      inplayDelay,
      eventStartTimestamp,
      marketLockTimestamp,
    );
    const purchaser = await createWalletWithBalance(monaco.provider);
    await market.airdrop(purchaser, 100.0);

    // Liquidity, prior match & No liquidity, prior match
    const prePlayOrder01 = await market.forOrder(0, 1, 2.0, purchaser);
    const prePlayOrder02 = await market.againstOrder(0, 1, 2.0, purchaser);
    await market.match(prePlayOrder01, prePlayOrder02);
    const prePlayOrder03 = await market.forOrder(0, 1, 2.0, purchaser);

    // No liquidity, no matches
    const prePlayOrder10 = await market.forOrder(1, 1, 2.0, purchaser);

    // Additional order to be placed after event start time but before market is moved to inplay
    const prePlayOrder11 = await market.forOrder(1, 1, 3.0, purchaser);

    try {
      await market.moveMarketToInplay();
      assert.fail("Should have thrown error");
    } catch (e) {
      assert.equal(e.error.errorCode.code, "MarketEventNotStarted");
    }

    // Move start time up to now
    await market.updateMarketEventStartTimeToNow();

    // Create an inplay order request before the market inplay flag has been updated
    let matchingPool;
    let orderRequestQueue;
    try {
      orderRequestQueue = await market.getOrderRequestQueue();
      assert.equal(orderRequestQueue.orderRequests.len, 0);
      await market.forOrderRequest(1, 4.2, 3.0, purchaser);
      orderRequestQueue = await market.getOrderRequestQueue();
      assert.equal(orderRequestQueue.orderRequests.len, 1);
    } catch (e) {
      console.log(e);
      throw e;
    }

    await market.moveMarketToInplay();

    // 1. Inplay order into existing non-zero'd preplay matching pool
    // With existing liquidity
    matchingPool = await market.getForMatchingPool(0, 2.0);
    assert.equal(matchingPool.liquidity, 1);

    await market.forOrderRequest(0, 1, 2.0, purchaser);
    matchingPool = await market.getForMatchingPool(0, 2.0);
    assert.equal(matchingPool.liquidity, 1);

    // Without existing liquidity
    matchingPool = await market.getAgainstMatchingPool(0, 2.0);
    assert.equal(matchingPool.liquidity, 0);

    await market.againstOrderRequest(0, 1, 2.0, purchaser);
    matchingPool = await market.getAgainstMatchingPool(0, 2.0);
    assert.equal(matchingPool.liquidity, 0);

    // 2. Inplay order into existing zero'd preplay matching pool
    // With existing liquidity
    matchingPool = await market.getForMatchingPool(1, 2.0);
    assert.equal(matchingPool.liquidity, 1);

    await market.moveMarketMatchingPoolToInplay(1, 2.0, true);

    matchingPool = await market.getForMatchingPool(1, 2.0);
    assert.equal(matchingPool.liquidity, 0);

    await market.forOrderRequest(1, 1, 2.0, purchaser);
    matchingPool = await market.getForMatchingPool(1, 2.0);
    assert.equal(matchingPool.liquidity, 0);

    // 3. Inplay order creates new inplay matching pool
    try {
      await market.getForMatchingPool(2, 2.0);
    } catch (e) {
      expect(e.message).toMatch(/^Account does not exist or has no data/);
    }

    // 4. Inplay order creates a new matching pool but is never used
    await market.forOrderRequest(2, 1, 3.0, purchaser);

    const inPlayOrder21 = await market.forOrderRequest(2, 1, 2.0, purchaser);
    const inPlayOrder22 = await market.againstOrderRequest(
      2,
      1,
      2.0,
      purchaser,
    );

    // Wait for delay to expire and process orders
    await new Promise((resolve) => setTimeout(resolve, inplayDelay * 1000));

    await processOrderRequests(market.pk, purchaser);

    // Check liquidity that should be visible is visible
    matchingPool = await market.getForMatchingPool(0, 2.0);
    assert.equal(matchingPool.liquidity, 1);
    matchingPool = await market.getAgainstMatchingPool(0, 2.0);
    assert.equal(matchingPool.liquidity, 1);

    matchingPool = await market.getForMatchingPool(1, 2.0);
    assert.equal(matchingPool.liquidity, 1);

    matchingPool = await market.getForMatchingPool(1, 3.0);
    assert.equal(matchingPool.liquidity, 4.2);

    matchingPool = await market.getForMatchingPool(2, 2.0);
    assert.equal(matchingPool.liquidity, 1);
    matchingPool = await market.getAgainstMatchingPool(2, 2.0);
    assert.equal(matchingPool.liquidity, 1);

    // Match order with liquidity that is not yet visible (but should be)
    await market.match(inPlayOrder21, inPlayOrder22);

    matchingPool = await market.getForMatchingPool(2, 2.0);
    let order = await monaco.getOrder(inPlayOrder21);
    assert.deepEqual(matchingPool.liquidity, 0);
    assert.equal(order.stakeUnmatched, 0);
    matchingPool = await market.getAgainstMatchingPool(2, 2.0);
    order = await monaco.getOrder(inPlayOrder22);
    assert.deepEqual(matchingPool.liquidity, 0);
    assert.equal(order.stakeUnmatched, 0);

    // Close orders due to event start
    assert.deepEqual((await market.getAccount()).unsettledAccountsCount, 13);
    await market.cancelPreplayOrderPostEventStart(prePlayOrder03);
    await market.cancelPreplayOrderPostEventStart(prePlayOrder10);
    await market.cancelPreplayOrderPostEventStart(prePlayOrder11);
    assert.deepEqual((await market.getAccount()).unsettledAccountsCount, 10);

    order = await monaco.getOrder(prePlayOrder01);
    assert.equal(order.stakeUnmatched, 0);
    order = await monaco.getOrder(prePlayOrder02);
    assert.equal(order.stakeUnmatched, 0);
    order = await monaco.getOrder(prePlayOrder03);
    assert.equal(order.stakeUnmatched, 0);
    order = await monaco.getOrder(prePlayOrder10);
    assert.equal(order.stakeUnmatched, 0);

    // Settle market and market positions and orders
    await market.settle(0);
    await market.settleMarketPositionForPurchaser(purchaser.publicKey);
    await Orders.orderQuery(monaco.program as Program)
      .filterByMarket(market.pk)
      .fetchPublicKeys()
      .then(async (response) => {
        for (const order of response.data.publicKeys) {
          await market.settleOrder(order);
        }
      });
    await market.completeSettlement();
    const marketAccount = await market.getAccount();
    assert.equal(marketAccount.unsettledAccountsCount, 0);
    assert.equal(marketAccount.unclosedAccountsCount, 24);

    // Close accounts
    await market.readyToClose();

    await Trades.tradeQuery(monaco.program as Program)
      .filterByMarket(market.pk)
      .fetchPublicKeys()
      .then(async (response) => {
        for (const trade of response.data.publicKeys) {
          await monaco.program.methods
            .closeTrade()
            .accounts({
              market: market.pk,
              trade: trade,
              payer: monaco.operatorPk,
            })
            .rpc()
            .catch((e) => {
              console.error(e);
              throw e;
            });
        }
      });

    await Orders.orderQuery(monaco.program as Program)
      .filterByMarket(market.pk)
      .fetchPublicKeys()
      .then(async (response) => {
        for (const order of response.data.publicKeys) {
          await monaco.program.methods
            .closeOrder()
            .accounts({
              market: market.pk,
              order: order,
              purchaser: purchaser.publicKey,
            })
            .rpc()
            .catch((e) => {
              console.error(e);
              throw e;
            });
        }
      });

    await MarketPositions.marketPositionQuery(monaco.program as Program)
      .filterByMarket(market.pk)
      .fetchPublicKeys()
      .then(async (response) => {
        for (const marketPosition of response.data.publicKeys) {
          await monaco.program.methods
            .closeMarketPosition()
            .accounts({
              market: market.pk,
              marketPosition: marketPosition,
              purchaser: purchaser.publicKey,
            })
            .rpc()
            .catch((e) => {
              console.error(e);
              throw e;
            });
        }
      });

    await MarketMatchingPools.marketMatchingPoolQuery(monaco.program as Program)
      .filterByMarket(market.pk)
      .fetchPublicKeys()
      .then(async (response) => {
        for (const marketMatchingPool of response.data.publicKeys) {
          await monaco.program.methods
            .closeMarketMatchingPool()
            .accounts({
              market: market.pk,
              marketMatchingPool: marketMatchingPool,
              payer: purchaser.publicKey,
            })
            .rpc()
            .catch((e) => {
              console.error(e);
              throw e;
            });
        }
      });

    await MarketOutcomes.marketOutcomeQuery(monaco.program as Program)
      .filterByMarket(market.pk)
      .fetchPublicKeys()
      .then(async (response) => {
        for (const marketOutcome of response.data.publicKeys) {
          await monaco.program.methods
            .closeMarketOutcome()
            .accounts({
              market: market.pk,
              marketOutcome: marketOutcome,
              authority: monaco.operatorPk,
            })
            .rpc()
            .catch((e) => {
              console.error(e);
              throw e;
            });
        }
      });

    await monaco.program.methods
      .closeMarketQueues()
      .accounts({
        market: market.pk,
        matchingQueue: market.matchingQueuePk,
        commissionPaymentQueue: market.paymentsQueuePk,
        authority: monaco.operatorPk,
      })
      .rpc()
      .catch((e) => console.log(e));

    await monaco.program.methods
      .closeMarket()
      .accounts({
        market: market.pk,
        authority: monaco.operatorPk,
        marketEscrow: market.escrowPk,
<<<<<<< HEAD
        matchingQueue: market.matchingQueuePk,
        commissionPaymentQueue: market.paymentsQueuePk,
        orderRequestQueue: market.orderRequestQueuePk,
=======
>>>>>>> d2e13341
      })
      .rpc()
      .catch((e) => {
        console.error(e);
        throw e;
      });
  });

  it("market is not enabled for inplay", async () => {
    const now = Math.floor(new Date().getTime() / 1000);
    const eventStartTimestamp = now + 20;
    const marketLockTimestamp = eventStartTimestamp;

    const market = await monaco.create3WayMarket(
      [2.0, 3.0],
      false,
      0,
      eventStartTimestamp,
      marketLockTimestamp,
    );

    try {
      await market.moveMarketToInplay();
      assert.fail("Should have thrown error");
    } catch (e) {
      assert.equal(e.error.errorCode.code, "MarketInplayNotEnabled");
    }
  });
});<|MERGE_RESOLUTION|>--- conflicted
+++ resolved
@@ -183,7 +183,7 @@
     await market.completeSettlement();
     const marketAccount = await market.getAccount();
     assert.equal(marketAccount.unsettledAccountsCount, 0);
-    assert.equal(marketAccount.unclosedAccountsCount, 24);
+    assert.equal(marketAccount.unclosedAccountsCount, 25);
 
     // Close accounts
     await market.readyToClose();
@@ -294,6 +294,7 @@
         market: market.pk,
         matchingQueue: market.matchingQueuePk,
         commissionPaymentQueue: market.paymentsQueuePk,
+        orderRequestQueue: market.orderRequestQueuePk,
         authority: monaco.operatorPk,
       })
       .rpc()
@@ -305,12 +306,6 @@
         market: market.pk,
         authority: monaco.operatorPk,
         marketEscrow: market.escrowPk,
-<<<<<<< HEAD
-        matchingQueue: market.matchingQueuePk,
-        commissionPaymentQueue: market.paymentsQueuePk,
-        orderRequestQueue: market.orderRequestQueuePk,
-=======
->>>>>>> d2e13341
       })
       .rpc()
       .catch((e) => {
