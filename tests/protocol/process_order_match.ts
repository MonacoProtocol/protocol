import assert from "assert";
import { monaco } from "../util/wrappers";
import { createWalletWithBalance } from "../util/test_util";
import { SystemProgram } from "@solana/web3.js";
import { TOKEN_PROGRAM_ID } from "@solana/spl-token";
import { findTradePda } from "../../npm-client";
<<<<<<< HEAD
=======
import { AnchorError } from "@coral-xyz/anchor";
>>>>>>> d85c2f50

describe("Matching Crank", () => {
  it("Success", async () => {
    // GIVEN

    // Create market, purchaser
    const [purchaserA, purchaserB, market] = await Promise.all([
      createWalletWithBalance(monaco.provider),
      createWalletWithBalance(monaco.provider),
      monaco.create3WayMarket([3.0]),
    ]);
    await market.airdrop(purchaserA, 100.0);
    await market.airdrop(purchaserB, 100.0);

    const againstPk = await market.againstOrder(1, 10, 3.0, purchaserA);
    const forPk = await market.forOrder(1, 10, 3.0, purchaserB);

    await market.processMatchingQueue();

    assert.deepEqual(
      await Promise.all([monaco.getOrder(againstPk), monaco.getOrder(forPk)]),
      [
        { stakeUnmatched: 0, stakeVoided: 0, status: { matched: {} } },
        { stakeUnmatched: 0, stakeVoided: 0, status: { matched: {} } },
      ],
    );
  });

  /**
   * Trying to test passing a maker order that has no more unmatched stake.
   * However, such situation would mean order would be off the matching queue.
   */
  it("Fail: maker order processed twice", async () => {
    // GIVEN

    // Create market, purchaser
    const [purchaserA, purchaserB, market] = await Promise.all([
      createWalletWithBalance(monaco.provider),
      createWalletWithBalance(monaco.provider),
      monaco.create3WayMarket([3.0]),
    ]);
    await market.airdrop(purchaserA, 100.0);
    await market.airdrop(purchaserB, 100.0);

    const makerOrderPk = await market.againstOrder(1, 10, 3.0, purchaserA);
    await market.againstOrder(1, 10, 3.0, purchaserA);
    const takerOrderPk = await market.forOrder(1, 20, 3.0, purchaserB);

    const result = await market.processMatchingQueue();

    assert.deepEqual(
      await Promise.all([
        monaco.getOrder(makerOrderPk),
        monaco.getOrder(takerOrderPk),
      ]),
      [
        { stakeUnmatched: 0, stakeVoided: 0, status: { matched: {} } },
        { stakeUnmatched: 0, stakeVoided: 0, status: { matched: {} } },
      ],
    );

    const [makerOrderTradePk, takerOrderTradePk] = await Promise.all([
      findTradePda(monaco.getRawProgram(), makerOrderPk),
      findTradePda(monaco.getRawProgram(), takerOrderPk),
    ]);

    // THEN
    await monaco.program.methods
      .processOrderMatch(
        Array.from(makerOrderTradePk.data.distinctSeed),
        Array.from(takerOrderTradePk.data.distinctSeed),
      )
      .accounts({
        market: market.pk,
        marketEscrow: market.escrowPk,
        marketMatchingPool: result.matchingPool,
        marketMatchingQueue: market.matchingQueuePk,
        makerOrder: makerOrderPk,
        marketPosition: await market.cacheMarketPositionPk(
          purchaserA.publicKey,
        ),
        purchaserToken: await market.cachePurchaserTokenPk(
          purchaserA.publicKey,
        ),
        makerOrderTrade: makerOrderTradePk.data.tradePk,
        takerOrderTrade: takerOrderTradePk.data.tradePk,
        crankOperator: monaco.operatorPk,
        systemProgram: SystemProgram.programId,
        tokenProgram: TOKEN_PROGRAM_ID,
      })
      .rpc()
      .then(
        function (_) {
          assert.fail("This test should have thrown an error");
        },
        function (e) {
          assert.equal(e.error.errorCode.code, "MatchingMakerOrderMismatch");
        },
      );
  });

  it("Failure: wrong maker order (outcome)", async () => {
    // GIVEN

    // Create market, purchaser
    const [purchaserA, purchaserB, market] = await Promise.all([
      createWalletWithBalance(monaco.provider),
      createWalletWithBalance(monaco.provider),
      monaco.create3WayMarket([3.0]),
    ]);
    await market.airdrop(purchaserA, 100.0);
    await market.airdrop(purchaserB, 100.0);

    await market.againstOrder(1, 10, 3.0, purchaserA); // true maker order
    const makerOrderPk = await market.againstOrder(2, 10, 3.0, purchaserA); // fake maker order
    const takerOrderPk = await market.forOrder(1, 20, 3.0, purchaserB);

    const marketMatchingPoolPk = market.matchingPools[1][3.0].against;
    const [makerOrderTrade, takerOrderTrade] = (
      await Promise.all([
        findTradePda(monaco.getRawProgram(), makerOrderPk, takerOrderPk, false),
        findTradePda(monaco.getRawProgram(), makerOrderPk, takerOrderPk, true),
      ])
    ).map((result) => result.data.tradePk);

    // THEN
    await monaco.program.methods
      .processOrderMatch()
      .accounts({
        market: market.pk,
        marketEscrow: market.escrowPk,
        marketMatchingPool: marketMatchingPoolPk,
        marketMatchingQueue: market.matchingQueuePk,
        makerOrder: makerOrderPk, // incorrect
        marketPosition: await market.cacheMarketPositionPk(
          purchaserA.publicKey,
        ),
        purchaserToken: await market.cachePurchaserTokenPk(
          purchaserA.publicKey,
        ),
        makerOrderTrade: makerOrderTrade,
        takerOrderTrade: takerOrderTrade,
        crankOperator: monaco.operatorPk,
        systemProgram: SystemProgram.programId,
        tokenProgram: TOKEN_PROGRAM_ID,
      })
      .rpc()
      .then(
        function (_) {
          assert.fail("This test should have thrown an error");
        },
        function (e: AnchorError) {
          assert.equal(e.error.errorCode.code, "MatchingPoolHeadMismatch");
        },
      );
  });

  it("Failure: wrong maker order (price)", async () => {
    // GIVEN

    // Create market, purchaser
    const [purchaserA, purchaserB, market] = await Promise.all([
      createWalletWithBalance(monaco.provider),
      createWalletWithBalance(monaco.provider),
      monaco.create3WayMarket([2.9, 3.0, 3.2]),
    ]);
    await market.airdrop(purchaserA, 100.0);
    await market.airdrop(purchaserB, 100.0);

    await market.againstOrder(1, 10, 3.0, purchaserA); // true maker order
    const makerOrderPk = await market.againstOrder(1, 10, 2.9, purchaserA); // fake maker order
    const takerOrderPk = await market.forOrder(1, 20, 3.0, purchaserB);

    const marketMatchingPoolPk = market.matchingPools[1][3.0].against;
    const [makerOrderTrade, takerOrderTrade] = (
      await Promise.all([
        findTradePda(monaco.getRawProgram(), makerOrderPk, takerOrderPk, false),
        findTradePda(monaco.getRawProgram(), makerOrderPk, takerOrderPk, true),
      ])
    ).map((result) => result.data.tradePk);

    // THEN
    await monaco.program.methods
      .processOrderMatch()
      .accounts({
        market: market.pk,
        marketEscrow: market.escrowPk,
        marketMatchingPool: marketMatchingPoolPk,
        marketMatchingQueue: market.matchingQueuePk,
        makerOrder: makerOrderPk, // incorrect
        marketPosition: await market.cacheMarketPositionPk(
          purchaserA.publicKey,
        ),
        purchaserToken: await market.cachePurchaserTokenPk(
          purchaserA.publicKey,
        ),
        makerOrderTrade: makerOrderTrade,
        takerOrderTrade: takerOrderTrade,
        crankOperator: monaco.operatorPk,
        systemProgram: SystemProgram.programId,
        tokenProgram: TOKEN_PROGRAM_ID,
      })
      .rpc()
      .then(
        function (_) {
          assert.fail("This test should have thrown an error");
        },
        function (e: AnchorError) {
          assert.equal(e.error.errorCode.code, "MatchingPoolHeadMismatch");
        },
      );
  });

  it("Failure: wrong maker matching pool", async () => {
    // GIVEN

    // Create market, purchaser
    const [purchaserA, purchaserB, market] = await Promise.all([
      createWalletWithBalance(monaco.provider),
      createWalletWithBalance(monaco.provider),
      monaco.create3WayMarket([2.9, 3.0]),
    ]);
    await market.airdrop(purchaserA, 100.0);
    await market.airdrop(purchaserB, 100.0);

    await market.againstOrder(1, 10, 3.0, purchaserA); // true maker order
    const takerOrderPk = await market.forOrder(1, 10, 3.0, purchaserB);
    const fakeMakerOrder1Pk = await market.againstOrder(1, 10, 2.9, purchaserA); // fake maker order
    const fakeMakerOrder2Pk = await market.againstOrder(2, 10, 3.0, purchaserA); // fake maker order

    // matching pools for fake makers
    const fakeMakerMatchingPool1Pk = market.matchingPools[1][2.9].against;
    const fakeMakerMatchingPool2Pk = market.matchingPools[2][3.0].against;

    // THEN
    await monaco.program.methods
      .processOrderMatch()
      .accounts({
        market: market.pk,
        marketEscrow: market.escrowPk,
        marketMatchingPool: fakeMakerMatchingPool1Pk, // fake 1
        marketMatchingQueue: market.matchingQueuePk,
        makerOrder: fakeMakerOrder1Pk, // fake 1
        marketPosition: await market.cacheMarketPositionPk(
          purchaserA.publicKey,
        ),
        purchaserToken: await market.cachePurchaserTokenPk(
          purchaserA.publicKey,
        ),
        makerOrderTrade: (
          await findTradePda(
            monaco.getRawProgram(),
            fakeMakerOrder1Pk,
            takerOrderPk,
            false,
          )
        ).data.tradePk,
        takerOrderTrade: (
          await findTradePda(
            monaco.getRawProgram(),
            fakeMakerOrder1Pk,
            takerOrderPk,
            true,
          )
        ).data.tradePk,
        crankOperator: monaco.operatorPk,
        systemProgram: SystemProgram.programId,
        tokenProgram: TOKEN_PROGRAM_ID,
      })
      .rpc()
      .then(
        function (_) {
          assert.fail("This test should have thrown an error");
        },
        function (e: AnchorError) {
          assert.equal(
            e.error.errorCode.code,
            "MatchingMarketMarketMatchingPoolMismatch",
          );
        },
      );

    // THEN
    await monaco.program.methods
      .processOrderMatch()
      .accounts({
        market: market.pk,
        marketEscrow: market.escrowPk,
        marketMatchingPool: fakeMakerMatchingPool2Pk, // fake 2
        marketMatchingQueue: market.matchingQueuePk,
        makerOrder: fakeMakerOrder2Pk, // fake 1
        marketPosition: await market.cacheMarketPositionPk(
          purchaserA.publicKey,
        ),
        purchaserToken: await market.cachePurchaserTokenPk(
          purchaserA.publicKey,
        ),
        makerOrderTrade: (
          await findTradePda(
            monaco.getRawProgram(),
            fakeMakerOrder2Pk,
            takerOrderPk,
            false,
          )
        ).data.tradePk,
        takerOrderTrade: (
          await findTradePda(
            monaco.getRawProgram(),
            fakeMakerOrder2Pk,
            takerOrderPk,
            true,
          )
        ).data.tradePk,
        crankOperator: monaco.operatorPk,
        systemProgram: SystemProgram.programId,
        tokenProgram: TOKEN_PROGRAM_ID,
      })
      .rpc()
      .then(
        function (_) {
          assert.fail("This test should have thrown an error");
        },
        function (e: AnchorError) {
          assert.equal(
            e.error.errorCode.code,
            "MatchingMarketMarketMatchingPoolMismatch",
          );
        },
      );
  });

  /**
   * Testing what happens when limit is reach for partial matches generated on creation.
   */
  it("Success: but not all liquidity matched", async () => {
    // GIVEN

    // Create market, purchaser
    const [purchaserA, purchaserB, market] = await Promise.all([
      createWalletWithBalance(monaco.provider),
      createWalletWithBalance(monaco.provider),
      monaco.create3WayMarket([
        3.0, 3.1, 3.2, 3.3, 3.4, 3.5, 3.6, 3.7, 3.8, 3.9, 4.0,
      ]),
    ]);
    await market.airdrop(purchaserA, 1000.0);
    await market.airdrop(purchaserB, 1000.0);

    const against01Pk = await market.againstOrder(1, 10, 3.0, purchaserA);
    const against02Pk = await market.againstOrder(1, 10, 3.1, purchaserA);
    const against03Pk = await market.againstOrder(1, 10, 3.2, purchaserA);
    const against04Pk = await market.againstOrder(1, 10, 3.3, purchaserA);
    const against05Pk = await market.againstOrder(1, 10, 3.4, purchaserA);
    const against06Pk = await market.againstOrder(1, 10, 3.5, purchaserA);
    const against07Pk = await market.againstOrder(1, 10, 3.6, purchaserA);
    const against08Pk = await market.againstOrder(1, 10, 3.7, purchaserA);
    const against09Pk = await market.againstOrder(1, 10, 3.8, purchaserA);
    const against10Pk = await market.againstOrder(1, 10, 3.9, purchaserA);
    const against11Pk = await market.againstOrder(1, 10, 4.0, purchaserA);
    const forPk = await market.forOrder(1, 110, 3.0, purchaserB);

    assert.equal(10, await market.getMarketMatchingQueueLength());

    await market.processMatchingQueue();
    await market.processMatchingQueue();
    await market.processMatchingQueue();
    await market.processMatchingQueue();
    await market.processMatchingQueue();
    await market.processMatchingQueue();
    await market.processMatchingQueue();
    await market.processMatchingQueue();
    await market.processMatchingQueue();
    await market.processMatchingQueue();

    assert.deepEqual(
      await Promise.all([
        monaco.getOrder(against01Pk),
        monaco.getOrder(against02Pk),
        monaco.getOrder(against03Pk),
        monaco.getOrder(against04Pk),
        monaco.getOrder(against05Pk),
        monaco.getOrder(against06Pk),
        monaco.getOrder(against07Pk),
        monaco.getOrder(against08Pk),
        monaco.getOrder(against09Pk),
        monaco.getOrder(against10Pk),
        monaco.getOrder(against11Pk),
        monaco.getOrder(forPk),
        market.getMarketMatchingQueueLength(),
      ]),
      [
        { stakeUnmatched: 10, stakeVoided: 0, status: { open: {} } },
        { stakeUnmatched: 0, stakeVoided: 0, status: { matched: {} } },
        { stakeUnmatched: 0, stakeVoided: 0, status: { matched: {} } },
        { stakeUnmatched: 0, stakeVoided: 0, status: { matched: {} } },
        { stakeUnmatched: 0, stakeVoided: 0, status: { matched: {} } },
        { stakeUnmatched: 0, stakeVoided: 0, status: { matched: {} } },
        { stakeUnmatched: 0, stakeVoided: 0, status: { matched: {} } },
        { stakeUnmatched: 0, stakeVoided: 0, status: { matched: {} } },
        { stakeUnmatched: 0, stakeVoided: 0, status: { matched: {} } },
        { stakeUnmatched: 0, stakeVoided: 0, status: { matched: {} } },
        { stakeUnmatched: 0, stakeVoided: 0, status: { matched: {} } },
        { stakeUnmatched: 10, stakeVoided: 0, status: { matched: {} } },
        0,
      ],
    );
  });
});<|MERGE_RESOLUTION|>--- conflicted
+++ resolved
@@ -4,10 +4,7 @@
 import { SystemProgram } from "@solana/web3.js";
 import { TOKEN_PROGRAM_ID } from "@solana/spl-token";
 import { findTradePda } from "../../npm-client";
-<<<<<<< HEAD
-=======
 import { AnchorError } from "@coral-xyz/anchor";
->>>>>>> d85c2f50
 
 describe("Matching Crank", () => {
   it("Success", async () => {
@@ -104,7 +101,7 @@
           assert.fail("This test should have thrown an error");
         },
         function (e) {
-          assert.equal(e.error.errorCode.code, "MatchingMakerOrderMismatch");
+          assert.equal(e.error.errorCode.code, "MatchingPoolHeadMismatch");
         },
       );
   });
@@ -126,16 +123,17 @@
     const takerOrderPk = await market.forOrder(1, 20, 3.0, purchaserB);
 
     const marketMatchingPoolPk = market.matchingPools[1][3.0].against;
-    const [makerOrderTrade, takerOrderTrade] = (
-      await Promise.all([
-        findTradePda(monaco.getRawProgram(), makerOrderPk, takerOrderPk, false),
-        findTradePda(monaco.getRawProgram(), makerOrderPk, takerOrderPk, true),
-      ])
-    ).map((result) => result.data.tradePk);
+    const [makerOrderTradePk, takerOrderTradePk] = await Promise.all([
+      findTradePda(monaco.getRawProgram(), makerOrderPk),
+      findTradePda(monaco.getRawProgram(), takerOrderPk),
+    ]);
 
     // THEN
     await monaco.program.methods
-      .processOrderMatch()
+      .processOrderMatch(
+        Array.from(makerOrderTradePk.data.distinctSeed),
+        Array.from(takerOrderTradePk.data.distinctSeed),
+      )
       .accounts({
         market: market.pk,
         marketEscrow: market.escrowPk,
@@ -148,8 +146,8 @@
         purchaserToken: await market.cachePurchaserTokenPk(
           purchaserA.publicKey,
         ),
-        makerOrderTrade: makerOrderTrade,
-        takerOrderTrade: takerOrderTrade,
+        makerOrderTrade: makerOrderTradePk.data.tradePk,
+        takerOrderTrade: takerOrderTradePk.data.tradePk,
         crankOperator: monaco.operatorPk,
         systemProgram: SystemProgram.programId,
         tokenProgram: TOKEN_PROGRAM_ID,
@@ -182,16 +180,17 @@
     const takerOrderPk = await market.forOrder(1, 20, 3.0, purchaserB);
 
     const marketMatchingPoolPk = market.matchingPools[1][3.0].against;
-    const [makerOrderTrade, takerOrderTrade] = (
-      await Promise.all([
-        findTradePda(monaco.getRawProgram(), makerOrderPk, takerOrderPk, false),
-        findTradePda(monaco.getRawProgram(), makerOrderPk, takerOrderPk, true),
-      ])
-    ).map((result) => result.data.tradePk);
+    const [makerOrderTrade, takerOrderTrade] = await Promise.all([
+      findTradePda(monaco.getRawProgram(), makerOrderPk),
+      findTradePda(monaco.getRawProgram(), takerOrderPk),
+    ]);
 
     // THEN
     await monaco.program.methods
-      .processOrderMatch()
+      .processOrderMatch(
+        Array.from(makerOrderTrade.data.distinctSeed),
+        Array.from(takerOrderTrade.data.distinctSeed),
+      )
       .accounts({
         market: market.pk,
         marketEscrow: market.escrowPk,
@@ -204,8 +203,8 @@
         purchaserToken: await market.cachePurchaserTokenPk(
           purchaserA.publicKey,
         ),
-        makerOrderTrade: makerOrderTrade,
-        takerOrderTrade: takerOrderTrade,
+        makerOrderTrade: makerOrderTrade.data.tradePk,
+        takerOrderTrade: takerOrderTrade.data.tradePk,
         crankOperator: monaco.operatorPk,
         systemProgram: SystemProgram.programId,
         tokenProgram: TOKEN_PROGRAM_ID,
@@ -243,8 +242,16 @@
     const fakeMakerMatchingPool2Pk = market.matchingPools[2][3.0].against;
 
     // THEN
+    const [makerOrderTradePk_1, takerOrderTradePk_1] = await Promise.all([
+      findTradePda(monaco.getRawProgram(), fakeMakerOrder1Pk),
+      findTradePda(monaco.getRawProgram(), takerOrderPk),
+    ]);
+
     await monaco.program.methods
-      .processOrderMatch()
+      .processOrderMatch(
+        Array.from(makerOrderTradePk_1.data.distinctSeed),
+        Array.from(takerOrderTradePk_1.data.distinctSeed),
+      )
       .accounts({
         market: market.pk,
         marketEscrow: market.escrowPk,
@@ -257,22 +264,8 @@
         purchaserToken: await market.cachePurchaserTokenPk(
           purchaserA.publicKey,
         ),
-        makerOrderTrade: (
-          await findTradePda(
-            monaco.getRawProgram(),
-            fakeMakerOrder1Pk,
-            takerOrderPk,
-            false,
-          )
-        ).data.tradePk,
-        takerOrderTrade: (
-          await findTradePda(
-            monaco.getRawProgram(),
-            fakeMakerOrder1Pk,
-            takerOrderPk,
-            true,
-          )
-        ).data.tradePk,
+        makerOrderTrade: makerOrderTradePk_1.data.tradePk,
+        takerOrderTrade: takerOrderTradePk_1.data.tradePk,
         crankOperator: monaco.operatorPk,
         systemProgram: SystemProgram.programId,
         tokenProgram: TOKEN_PROGRAM_ID,
@@ -291,8 +284,16 @@
       );
 
     // THEN
+    const [makerOrderTradePk_2, takerOrderTradePk_2] = await Promise.all([
+      findTradePda(monaco.getRawProgram(), fakeMakerOrder2Pk),
+      findTradePda(monaco.getRawProgram(), takerOrderPk),
+    ]);
+
     await monaco.program.methods
-      .processOrderMatch()
+      .processOrderMatch(
+        Array.from(makerOrderTradePk_2.data.distinctSeed),
+        Array.from(takerOrderTradePk_2.data.distinctSeed),
+      )
       .accounts({
         market: market.pk,
         marketEscrow: market.escrowPk,
@@ -305,22 +306,8 @@
         purchaserToken: await market.cachePurchaserTokenPk(
           purchaserA.publicKey,
         ),
-        makerOrderTrade: (
-          await findTradePda(
-            monaco.getRawProgram(),
-            fakeMakerOrder2Pk,
-            takerOrderPk,
-            false,
-          )
-        ).data.tradePk,
-        takerOrderTrade: (
-          await findTradePda(
-            monaco.getRawProgram(),
-            fakeMakerOrder2Pk,
-            takerOrderPk,
-            true,
-          )
-        ).data.tradePk,
+        makerOrderTrade: makerOrderTradePk_2.data.tradePk,
+        takerOrderTrade: takerOrderTradePk_2.data.tradePk,
         crankOperator: monaco.operatorPk,
         systemProgram: SystemProgram.programId,
         tokenProgram: TOKEN_PROGRAM_ID,
