import { Keypair, PublicKey } from "@solana/web3.js";
import {
  Mint,
  TOKEN_PROGRAM_ID,
  getMint,
  getOrCreateAssociatedTokenAccount,
  mintTo,
} from "@solana/spl-token";
import * as anchor from "@coral-xyz/anchor";
import { Program } from "@coral-xyz/anchor";
import NodeWallet from "@coral-xyz/anchor/dist/cjs/nodewallet";
import { MonacoProtocol } from "../../target/types/monaco_protocol";
import {
  findEscrowPda,
  findMarketOutcomePda,
  findMarketPositionPda,
  findTradePda,
  findMarketPda,
} from "../../npm-client/src/";
import {
  authoriseOperator,
  createOrder,
  getMarketMatchingPoolsPks,
  createNewMint,
  OperatorType,
  getProtocolProductProgram,
  processCommissionPayments,
  executeTransactionMaxCompute,
  getOrCreateMarketType,
  createOrderRequest,
  processNextOrderRequest,
  processOrderRequests,
} from "../util/test_util";
import { findAuthorisedOperatorsPda, findProductPda } from "../util/pdas";
import { ProtocolProduct } from "../anchor/protocol_product/protocol_product";
import {
  createPriceLadderWithPrices,
  findCommissionPaymentsQueuePda,
  findOrderRequestQueuePda,
  findMarketMatchingQueuePda,
  findPriceLadderPda,
} from "../../npm-admin-client";
import console from "console";

const { SystemProgram } = anchor.web3;

const TOKEN_DECIMALS = 6;

export let monaco: Monaco;
export let externalPrograms: ExternalPrograms;

beforeAll(async () => {
  const provider = anchor.AnchorProvider.local();

  // Programs
  monaco = new Monaco(provider, anchor.workspace.MonacoProtocol);

  externalPrograms = new ExternalPrograms(
    provider,
    getProtocolProductProgram(),
  );
});

export class Monaco {
  readonly provider: anchor.AnchorProvider;
  readonly program: Program<MonacoProtocol>;
  readonly operatorPk: PublicKey;
  readonly operatorWallet: NodeWallet;

  private marketAuthorisedOperatorsPk: PublicKey;
  private crankAuthorisedOperatorsPk: PublicKey;
  private defaultPriceLadderPk: PublicKey;

  constructor(
    provider: anchor.AnchorProvider,
    program: Program<MonacoProtocol>,
  ) {
    this.provider = provider;
    this.program = program;
    this.operatorPk = provider.wallet.publicKey;
    this.operatorWallet = provider.wallet as NodeWallet;
  }

  getRawProgram(): Program {
    return this.program as Program;
  }

  async findMarketAuthorisedOperatorsPda() {
    if (!this.marketAuthorisedOperatorsPk) {
      this.marketAuthorisedOperatorsPk = await findAuthorisedOperatorsPda(
        "MARKET",
        this.program as Program,
      );
    }
    return this.marketAuthorisedOperatorsPk;
  }

  async findCrankAuthorisedOperatorsPda() {
    if (!this.crankAuthorisedOperatorsPk) {
      this.crankAuthorisedOperatorsPk = await findAuthorisedOperatorsPda(
        "CRANK",
        this.program as Program,
      );
    }
    return this.crankAuthorisedOperatorsPk;
  }

  async fetchOrder(orderPk: PublicKey) {
    return await this.program.account.order.fetch(orderPk);
  }

  async fetchMarketPosition(marketPositionPk: PublicKey) {
    return await this.program.account.marketPosition.fetch(marketPositionPk);
  }

  async fetchTrade(tradePk: PublicKey) {
    return await this.program.account.trade.fetch(tradePk);
  }

  async fetchMarket(marketPk: PublicKey) {
    return await this.program.account.market.fetch(marketPk);
  }

  async fetchMarketOutcome(marketOutcomePk: PublicKey) {
    return await this.program.account.marketOutcome.fetch(marketOutcomePk);
  }

  async fetchMarketMatchingPool(marketMatchingPoolPk: PublicKey) {
    return await this.program.account.marketMatchingPool.fetch(
      marketMatchingPoolPk,
    );
  }

  async fetchMarketMatchingQueue(marketMatchingQueuePk: PublicKey) {
    return await this.program.account.marketMatchingQueue.fetch(
      marketMatchingQueuePk,
    );
  }

  async getTokenBalance(tokenPk: PublicKey) {
    const result = await this.provider.connection.getTokenAccountBalance(
      tokenPk,
    );
    return result.value.uiAmount;
  }

  async getMarketPosition(
    marketPositionPk: PublicKey,
    decimals = TOKEN_DECIMALS,
  ) {
    const decimalsMultiplier = 10 ** decimals;
    const marketPosition = await this.program.account.marketPosition.fetch(
      marketPositionPk,
    );
    return {
      matched: marketPosition.marketOutcomeSums.map(
        (bn) => bn.toNumber() / decimalsMultiplier,
      ),
      unmatched: marketPosition.unmatchedExposures.map(
        (bn) => bn.toNumber() / decimalsMultiplier,
      ),
    };
  }

  async getMarket(marketPk: PublicKey) {
    const market = await this.fetchMarket(marketPk);
    return {
      marketStatus: market.marketStatus,
      inplayEnabled: market.inplayEnabled,
      inplayOrderDelay: market.inplayOrderDelay,
      eventStartTimestamp: market.eventStartTimestamp.toNumber(),
    };
  }

  async getMarketOutcome(marketOutcomePk: PublicKey) {
    const marketOutcome = await this.fetchMarketOutcome(marketOutcomePk);
    return {
      title: marketOutcome.title,
      price: marketOutcome.priceLadder,
    };
  }

  async getMarketMatchingPool(
    marketMatchingPoolPk: PublicKey,
    decimals = TOKEN_DECIMALS,
  ) {
    const decimalsMultiplier = 10 ** decimals;
    const marketMatchingPool = await this.fetchMarketMatchingPool(
      marketMatchingPoolPk,
    );
    return {
      len: marketMatchingPool.orders.len,
      liquidity:
        marketMatchingPool.liquidityAmount.toNumber() / decimalsMultiplier,
      matched: marketMatchingPool.matchedAmount.toNumber() / decimalsMultiplier,
    };
  }

  async getOrder(orderPk: PublicKey, decimals = TOKEN_DECIMALS) {
    const decimalsMultiplier = 10 ** decimals;
    const order = await this.program.account.order.fetch(orderPk);
    return {
      status: order.orderStatus,
      stakeUnmatched: order.stakeUnmatched.toNumber() / decimalsMultiplier,
      stakeVoided: order.voidedStake.toNumber() / decimalsMultiplier,
    };
  }

  async authoriseCrankOperator(operator: Keypair) {
    await authoriseOperator(
      operator,
      this.program,
      this.provider,
      OperatorType.CRANK,
    );
  }

  async authoriseMarketOperator(operator: Keypair) {
    await authoriseOperator(
      operator,
      this.program,
      this.provider,
      OperatorType.MARKET,
    );
  }

  async create3WayMarket(
    priceLadder: number[],
    inplayEnabled = false,
    inplayDelay = 0,
    eventStartTimestamp?: number,
    marketLockTimestamp?: number,
    eventStartOrderBehaviour?: object,
  ) {
    const market = await this.createMarket(
      ["TEAM_1_WIN", "DRAW", "TEAM_2_WIN"],
      priceLadder,
      null,
      inplayEnabled,
      inplayDelay,
      eventStartTimestamp,
      marketLockTimestamp,
      eventStartOrderBehaviour,
    );
    await market.open();
    return market;
  }

  async create3WayMarketWithInplay(priceLadder: number[]) {
    const market = await this.createMarket(
      ["TEAM_1_WIN", "DRAW", "TEAM_2_WIN"],
      priceLadder,
      null,
      true,
    );
    await market.open();
    return market;
  }

  async createMarketWithOptions(options: {
    outcomes: string[];
    priceLadder: number[];
    eventPk?: PublicKey;
    marketTypePk?: PublicKey;
    marketTypeDiscriminator?: string;
    marketTypeValue?: string;
    marketTitle?: string;
    decimals?: number;
    eventStartTimestamp?: number;
    marketLockTimestamp?: number;
    inplayEnabled?: boolean;
    inplayOrderDelay?: number;
    eventStartOrderBehaviour?: object;
    marketOperatorKeypair?: Keypair;
  }) {
    /* eslint-disable */
    // prettier-ignore-start
    const eventPk: PublicKey = options.eventPk
      ? options.eventPk
      : Keypair.generate().publicKey;
    const marketTitle = options.marketTitle
      ? options.marketTitle
      : "SOME TITLE";
    const decimals = options.decimals ? options.decimals : 3;
    const marketTypePk = options.marketTypePk
      ? options.marketTypePk
      : await getOrCreateMarketType(
          this.program as Program,
          "EventResultWinner",
        );
    const marketTypeDiscriminator = options.marketTypeDiscriminator
      ? options.marketTypeDiscriminator
      : null;
    const marketTypeValue = options.marketTypeValue
      ? options.marketTypeValue
      : null;
    const eventStartTimestamp = options.eventStartTimestamp
      ? options.eventStartTimestamp
      : 1924254038;
    const marketLockTimestamp = options.marketLockTimestamp
      ? options.marketLockTimestamp
      : 1924254038;
    const inplayEnabled = options.inplayEnabled ? options.inplayEnabled : false;
    const inplayOrderDelay = options.inplayOrderDelay
      ? options.inplayOrderDelay
      : 0;
    const eventStartOrderBehaviour = options.eventStartOrderBehaviour
      ? options.eventStartOrderBehaviour
      : { cancelUnmatched: {} };
    // prettier-ignore-end
    /* eslint-enable */

    const [mintPk, authorisedOperatorsPk] = await Promise.all([
      createNewMint(
        this.provider,
        this.provider.wallet as NodeWallet,
        decimals + 3,
      ),
      this.findMarketAuthorisedOperatorsPda(),
    ]);

    const mintInfo = await getMint(this.provider.connection, mintPk);

    const marketPk = (
      await findMarketPda(
        monaco.program as Program,
        eventPk,
        marketTypePk,
        marketTypeDiscriminator,
        marketTypeValue,
        mintPk,
      )
    ).data.pda;

    const marketEscrowPk = await findEscrowPda(
      this.program as Program,
      marketPk,
    );

<<<<<<< HEAD
    const matchingQueuePk = await findMarketMatchingQueuePda(
      this.program as Program,
      marketPk,
    );

    const commissionQueuePk = await findCommissionPaymentsQueuePda(
      this.program as Program,
      marketPk,
    );

    const orderRequestQueuePk = await findOrderRequestQueuePda(
      this.program as Program,
      marketPk,
    );

=======
>>>>>>> d2e13341
    // invoke core program to call operations required for creating an order
    await this.program.methods
      .createMarket(
        eventPk,
        marketTypeDiscriminator,
        marketTypeValue,
        marketTitle,
        decimals,
        new anchor.BN(marketLockTimestamp),
        new anchor.BN(eventStartTimestamp),
        inplayEnabled,
        inplayOrderDelay,
        eventStartOrderBehaviour,
        { none: {} },
      )
      .accounts({
        existingMarket: null,
        market: marketPk,
        marketType: marketTypePk,
        escrow: marketEscrowPk.data.pda,
<<<<<<< HEAD
        matchingQueue: matchingQueuePk.data.pda,
        commissionPaymentQueue: commissionQueuePk.data.pda,
        orderRequestQueue: orderRequestQueuePk.data.pda,
=======
>>>>>>> d2e13341
        mint: mintPk,
        rent: anchor.web3.SYSVAR_RENT_PUBKEY,
        authorisedOperators: authorisedOperatorsPk,
        marketOperator:
          options.marketOperatorKeypair instanceof Keypair
            ? options.marketOperatorKeypair.publicKey
            : this.operatorPk,
        systemProgram: SystemProgram.programId,
        tokenProgram: TOKEN_PROGRAM_ID,
      })
      .signers(
        options.marketOperatorKeypair instanceof Keypair
          ? [options.marketOperatorKeypair]
          : [],
      )
      .rpc()
      .catch((e) => {
        console.error(e);
        throw e;
      });

    const outcomePks = await Promise.all(
      options.outcomes.map(async (_, index) => {
        const outcomePkResponse = await findMarketOutcomePda(
          this.program as Program,
          marketPk,
          index,
        );
        return outcomePkResponse.data.pda;
      }),
    );

    for (const outcomeIndex in options.outcomes) {
      await this.provider.connection.confirmTransaction(
        await this.program.methods
          .initializeMarketOutcome(options.outcomes[outcomeIndex])
          .accounts({
            outcome: outcomePks[outcomeIndex],
            market: marketPk,
            priceLadder: null,
            authorisedOperators: authorisedOperatorsPk,
            marketOperator:
              options.marketOperatorKeypair instanceof Keypair
                ? options.marketOperatorKeypair.publicKey
                : this.operatorPk,
            systemProgram: SystemProgram.programId,
          })
          .signers(
            options.marketOperatorKeypair instanceof Keypair
              ? [options.marketOperatorKeypair]
              : [],
          )
          .rpc()
          .catch((e) => {
            console.error(e);
            throw e;
          }),
      );

      const priceLadderBatchSize = 20;
      for (
        let i = 0;
        i < options.priceLadder.length;
        i += priceLadderBatchSize
      ) {
        const batch = options.priceLadder.slice(i, i + priceLadderBatchSize);
        await this.provider.connection.confirmTransaction(
          await this.program.methods
            .addPricesToMarketOutcome(parseInt(outcomeIndex), batch)
            .accounts({
              outcome: outcomePks[outcomeIndex],
              market: marketPk,
              authorisedOperators: authorisedOperatorsPk,
              marketOperator:
                options.marketOperatorKeypair instanceof Keypair
                  ? options.marketOperatorKeypair.publicKey
                  : this.operatorPk,
              systemProgram: SystemProgram.programId,
            })
            .signers(
              options.marketOperatorKeypair instanceof Keypair
                ? [options.marketOperatorKeypair]
                : [],
            )
            .rpc()
            .catch((e) => {
              console.error(e);
              throw e;
            }),
        );
      }
    }

    let matchingPools: { against: PublicKey; forOutcome: PublicKey }[][] = [];
    matchingPools = await Promise.all(
      outcomePks.map(async (outcomePk, index) => {
        return await getMarketMatchingPoolsPks(
          marketPk,
          index,
          outcomePk,
          options.priceLadder,
        );
      }),
    );

    const matchingQueuePk = await findMarketMatchingQueuePda(
      this.program as Program,
      marketPk,
    );

    const commissionQueuePk = await findCommissionPaymentsQueuePda(
      this.program as Program,
      marketPk,
    );

    const bmarket = new MonacoMarket(
      this,
      externalPrograms,
      marketPk,
      marketEscrowPk.data.pda,
      matchingQueuePk.data.pda,
      commissionQueuePk.data.pda,
      orderRequestQueuePk.data.pda,
      outcomePks,
      matchingPools,
      eventPk,
      marketTypePk,
      mintPk,
      mintInfo,
      options.marketOperatorKeypair,
    );
    return bmarket;
  }

  async createMarket(
    outcomes: string[],
    priceLadder: number[],
    marketOperatorKeypair?: Keypair,
    inplayEnabled?: boolean,
    inplayOrderDelay?: number,
    eventStartTimestamp = 1924254038,
    marketLockTimestamp = 1924254038,
    eventStartOrderBehaviour: object = { cancelUnmatched: {} },
  ) {
    return await this.createMarketWithOptions({
      outcomes,
      priceLadder,
      marketOperatorKeypair,
      inplayEnabled,
      inplayOrderDelay,
      eventStartTimestamp,
      marketLockTimestamp,
      eventStartOrderBehaviour,
    });
  }

  async createPriceLadder(prices: number[]): Promise<PublicKey> {
    const distinctSeed = JSON.stringify(prices);
    const priceLadderPk = findPriceLadderPda(
      this.program as Program,
      JSON.stringify(prices),
    ).data.pda;

    const response = await createPriceLadderWithPrices(
      this.program as Program,
      priceLadderPk,
      distinctSeed,
      prices,
    );
    if (!response.success) {
      throw response.errors[0];
    }
    return priceLadderPk;
  }
}

export class MonacoMarket {
  private monaco: Monaco;
  private externalPrograms: ExternalPrograms;
  readonly pk: PublicKey;
  readonly escrowPk: PublicKey;
  readonly matchingQueuePk: PublicKey;
  readonly paymentsQueuePk: PublicKey;
  readonly orderRequestQueuePk: PublicKey;
  readonly outcomePks: PublicKey[];
  readonly matchingPools: {
    against: PublicKey;
    forOutcome: PublicKey;
  }[][];
  readonly marketTypePk: PublicKey;
  readonly eventPk: PublicKey;
  readonly mintPk: PublicKey;
  readonly mintInfo: Mint;
  readonly marketAuthority?: Keypair;

  private purchaserTokenPks = new Map<string, PublicKey>();
  private marketPositionPkCache = new Map<string, PublicKey>();

  private protocolConfigPk: PublicKey;
  private protocolCommissionEscrowPk: PublicKey;
  private productEscrowCache = new Map<PublicKey, PublicKey>();

  constructor(
    monaco: Monaco,
    externalPrograms: ExternalPrograms,
    pk: PublicKey,
    escrowPk: PublicKey,
    matchingQueuePk: PublicKey,
    paymentsQueuePk: PublicKey,
    orderRequestQueuePk: PublicKey,
    outcomePks: PublicKey[],
    matchingPools: {
      against: PublicKey;
      forOutcome: PublicKey;
    }[][],
    eventPk: PublicKey,
    marketTypePk: PublicKey,
    mintPk: PublicKey,
    mintInfo: Mint,
    marketAuthority?: Keypair,
  ) {
    this.monaco = monaco;
    this.externalPrograms = externalPrograms;
    this.pk = pk;
    this.escrowPk = escrowPk;
    this.matchingQueuePk = matchingQueuePk;
    this.paymentsQueuePk = paymentsQueuePk;
    this.orderRequestQueuePk = orderRequestQueuePk;
    this.outcomePks = outcomePks;
    this.matchingPools = matchingPools;
    this.eventPk = eventPk;
    this.marketTypePk = marketTypePk;
    this.mintPk = mintPk;
    this.mintInfo = mintInfo;
    this.marketAuthority = marketAuthority;
  }

  async getAccount() {
    return this.monaco.fetchMarket(this.pk);
  }

  toAmountInteger(amount: number): number {
    return amount * 10 ** this.mintInfo.decimals;
  }

  async cacheMarketPositionPk(purchaserPk: PublicKey) {
    let marketPositionPk = this.marketPositionPkCache.get(
      purchaserPk.toBase58(),
    );
    if (marketPositionPk == undefined) {
      const marketPositionPkResponse = await findMarketPositionPda(
        this.monaco.program as Program,
        this.pk,
        purchaserPk,
      );
      marketPositionPk = marketPositionPkResponse.data.pda;
      this.marketPositionPkCache.set(purchaserPk.toBase58(), marketPositionPk);
    }
    return marketPositionPk;
  }

  async cachePurchaserTokenPk(purchaserPk: PublicKey) {
    let purchaserTokenPk = this.purchaserTokenPks.get(purchaserPk.toBase58());
    const wallet = this.monaco.provider.wallet as NodeWallet;
    const provider = this.monaco.provider;
    if (purchaserTokenPk == undefined) {
      purchaserTokenPk = (
        await getOrCreateAssociatedTokenAccount(
          provider.connection,
          wallet.payer,
          this.mintPk,
          purchaserPk,
        )
      ).address;
      this.purchaserTokenPks.set(purchaserPk.toBase58(), purchaserTokenPk);
    }
    return purchaserTokenPk;
  }

  async airdrop(purchaser: Keypair, balance: number) {
    const purchaserTokenPk = await this.cachePurchaserTokenPk(
      purchaser.publicKey,
    );
    await this.airdropTokenAccount(purchaserTokenPk, balance);
    return purchaserTokenPk;
  }

  async airdropTokenAccount(receivingTokenAccount: PublicKey, balance: number) {
    const providerWallet = this.monaco.provider.wallet as NodeWallet;
    const provider = this.monaco.provider;
    await mintTo(
      provider.connection,
      providerWallet.payer,
      this.mintInfo.address,
      receivingTokenAccount,
      this.monaco.provider.wallet.publicKey, // Assume mint was created by provider.wallet
      balance * 10 ** this.mintInfo.decimals,
    );
  }

  async airdropProvider(balance: number) {
    const purchaserTokenPk = await this.cachePurchaserTokenPk(
      this.monaco.provider.wallet.publicKey,
    );
    const wallet = this.monaco.provider.wallet as NodeWallet;
    const provider = this.monaco.provider;
    await mintTo(
      provider.connection,
      wallet.payer,
      this.mintInfo.address,
      purchaserTokenPk,
      this.monaco.provider.wallet.publicKey, // Assume mint was created by provider.wallet
      balance * 10 ** this.mintInfo.decimals,
    );
    return purchaserTokenPk;
  }

  async getEscrowBalance() {
    return await this.monaco.getTokenBalance(this.escrowPk);
  }

  async getTokenBalance(purchaser: Keypair | PublicKey) {
    const purchaserTokenPk = await this.cachePurchaserTokenPk(
      purchaser instanceof Keypair ? purchaser.publicKey : purchaser,
    );
    return await this.monaco.getTokenBalance(purchaserTokenPk);
  }

  async getMarketPosition(purchaser: Keypair) {
    const marketPositionPk = await this.cacheMarketPositionPk(
      purchaser.publicKey,
    );
    return await this.monaco.getMarketPosition(
      marketPositionPk,
      this.mintInfo.decimals,
    );
  }

  async getForMatchingPool(outcome: number, price: number) {
    const matchingPool = this.matchingPools[outcome][price];
    return await this.monaco.getMarketMatchingPool(
      matchingPool.forOutcome,
      this.mintInfo.decimals,
    );
  }

  async getAgainstMatchingPool(outcome: number, price: number) {
    const matchingPool = this.matchingPools[outcome][price];
    return await this.monaco.getMarketMatchingPool(
      matchingPool.against,
      this.mintInfo.decimals,
    );
  }

  async getOrderRequestQueue() {
    return await this.monaco.program.account.marketOrderRequestQueue.fetch(
      this.orderRequestQueuePk,
    );
  }

  async getMarketOutcome(outcome: number) {
    return await this.monaco.getMarketOutcome(this.outcomePks[outcome]);
  }

  async forOrder(
    outcome: number,
    stake: number,
    price: number,
    purchaser: Keypair,
    productPk?: PublicKey,
  ) {
    const purchaserTokenPk = await this.cachePurchaserTokenPk(
      purchaser.publicKey,
    );
    const result = await createOrder(
      this.pk,
      purchaser,
      outcome,
      true,
      price,
      stake,
      purchaserTokenPk,
      productPk,
    );
    await new Promise((e) => setTimeout(e, 1000));
    return result;
  }

  async againstOrder(
    outcome: number,
    stake: number,
    price: number,
    purchaser: Keypair,
    productPk?: PublicKey,
  ) {
    const purchaserTokenPk = await this.cachePurchaserTokenPk(
      purchaser.publicKey,
    );
    const result = await createOrder(
      this.pk,
      purchaser,
      outcome,
      false,
      price,
      stake,
      purchaserTokenPk,
      productPk,
    );
    await new Promise((e) => setTimeout(e, 1000));
    return result;
  }

  async forOrderRequest(
    outcome: number,
    stake: number,
    price: number,
    purchaser: Keypair,
    productPk?: PublicKey,
  ) {
    const purchaserTokenPk = await this.cachePurchaserTokenPk(
      purchaser.publicKey,
    );
    const result = await createOrderRequest(
      this.pk,
      purchaser,
      outcome,
      true,
      price,
      stake,
      purchaserTokenPk,
      productPk,
    );
    await new Promise((e) => setTimeout(e, 1000));
    return result;
  }

  async againstOrderRequest(
    outcome: number,
    stake: number,
    price: number,
    purchaser: Keypair,
    productPk?: PublicKey,
  ) {
    const purchaserTokenPk = await this.cachePurchaserTokenPk(
      purchaser.publicKey,
    );
    const result = await createOrderRequest(
      this.pk,
      purchaser,
      outcome,
      false,
      price,
      stake,
      purchaserTokenPk,
      productPk,
    );
    await new Promise((e) => setTimeout(e, 1000));
    return result;
  }

  async processNextOrderRequest(): Promise<PublicKey> {
    return await processNextOrderRequest(
      this.pk,
      this.monaco.operatorWallet.payer,
    );
  }

  async processOrderRequests(): Promise<PublicKey[]> {
    return await processOrderRequests(this.pk);
  }

  async cancel(orderPk: PublicKey, purchaser: Keypair) {
    const [order] = await Promise.all([this.monaco.fetchOrder(orderPk)]);
    const purchaserTokenPk = await this.cachePurchaserTokenPk(
      purchaser.publicKey,
    );
    const matchingPoolPk = order.forOutcome
      ? this.matchingPools[order.marketOutcomeIndex][order.expectedPrice]
          .forOutcome
      : this.matchingPools[order.marketOutcomeIndex][order.expectedPrice]
          .against;
    await this.monaco.program.methods
      .cancelOrder()
      .accounts({
        order: orderPk,
        marketPosition: await this.cacheMarketPositionPk(purchaser.publicKey),
        purchaser: purchaser.publicKey,
        purchaserTokenAccount: purchaserTokenPk,
        market: this.pk,
        marketEscrow: this.escrowPk,
        marketMatchingPool: matchingPoolPk,
        tokenProgram: TOKEN_PROGRAM_ID,
      })
      .signers([purchaser])
      .rpc()
      .catch((e) => {
        console.error(e);
        throw e;
      });
  }

  async cancelPreplayOrderPostEventStart(orderPk: PublicKey) {
    const [order] = await Promise.all([this.monaco.fetchOrder(orderPk)]);
    const purchaserTokenPk = await this.cachePurchaserTokenPk(order.purchaser);
    const matchingPoolPk = order.forOutcome
      ? this.matchingPools[order.marketOutcomeIndex][order.expectedPrice]
          .forOutcome
      : this.matchingPools[order.marketOutcomeIndex][order.expectedPrice]
          .against;
    await this.monaco.program.methods
      .cancelPreplayOrderPostEventStart()
      .accounts({
        order: orderPk,
        marketPosition: await this.cacheMarketPositionPk(order.purchaser),
        purchaser: order.purchaser,
        purchaserToken: purchaserTokenPk,
        market: this.pk,
        marketEscrow: this.escrowPk,
        marketMatchingPool: matchingPoolPk,
        tokenProgram: TOKEN_PROGRAM_ID,
        orderRequestQueue: (
          await findOrderRequestQueuePda(this.monaco.getRawProgram(), this.pk)
        ).data.pda,
      })
      .rpc()
      .catch((e) => {
        console.error(e);
        throw e;
      });
  }

  async match(
    forOrderPk: PublicKey,
    againstOrderPk: PublicKey,
    crankOperatorKeypair?: Keypair,
  ) {
    const [forOrder, againstOrder, authorisedOperatorsPk] = await Promise.all([
      this.monaco.fetchOrder(forOrderPk),
      this.monaco.fetchOrder(againstOrderPk),
      this.monaco.findCrankAuthorisedOperatorsPda(),
    ]);

    const forPurchaserTokenPk = await this.cachePurchaserTokenPk(
      forOrder.purchaser,
    );
    const againstPurchaserTokenPk = await this.cachePurchaserTokenPk(
      againstOrder.purchaser,
    );
    const outcomePk = this.outcomePks[forOrder.marketOutcomeIndex];
    const forMatchingPoolPk =
      this.matchingPools[forOrder.marketOutcomeIndex][forOrder.expectedPrice]
        .forOutcome;
    const againstMatchingPoolPk =
      this.matchingPools[againstOrder.marketOutcomeIndex][
        againstOrder.expectedPrice
      ].against;

    const [forTradePk, againstTradePk] = (
      await Promise.all([
        findTradePda(
          this.monaco.getRawProgram(),
          againstOrderPk,
          forOrderPk,
          true,
        ),
        findTradePda(
          this.monaco.getRawProgram(),
          againstOrderPk,
          forOrderPk,
          false,
        ),
      ])
    ).map((result) => result.data.tradePk);

    const ix = await this.monaco.program.methods
      .matchOrders()
      .accounts({
        orderFor: forOrderPk,
        orderAgainst: againstOrderPk,
        tradeFor: forTradePk,
        tradeAgainst: againstTradePk,
        marketPositionFor: await this.cacheMarketPositionPk(forOrder.purchaser),
        marketPositionAgainst: await this.cacheMarketPositionPk(
          againstOrder.purchaser,
        ),
        purchaserTokenAccountFor: forPurchaserTokenPk,
        purchaserTokenAccountAgainst: againstPurchaserTokenPk,
        market: this.pk,
        marketEscrow: this.escrowPk,
        marketOutcome: outcomePk,
        marketMatchingPoolFor: forMatchingPoolPk,
        marketMatchingPoolAgainst: againstMatchingPoolPk,
        crankOperator:
          crankOperatorKeypair instanceof Keypair
            ? crankOperatorKeypair.publicKey
            : this.monaco.operatorPk,
        authorisedOperators: authorisedOperatorsPk,
        tokenProgram: TOKEN_PROGRAM_ID,
        systemProgram: SystemProgram.programId,
      })
      .signers(
        crankOperatorKeypair instanceof Keypair ? [crankOperatorKeypair] : [],
      )
      .instruction();

    try {
      await executeTransactionMaxCompute(
        [ix],
        crankOperatorKeypair instanceof Keypair ? crankOperatorKeypair : null,
      );
    } catch (e) {
      console.error(e);
      throw e;
    }
  }

  async settle(outcome: number) {
    const authorisedOperatorsPk =
      await this.monaco.findMarketAuthorisedOperatorsPda();

    const orderRequestQueuePk = (
      await findOrderRequestQueuePda(this.monaco.getRawProgram(), this.pk)
    ).data.pda;

    await this.monaco.program.methods
      .settleMarket(outcome)
      .accounts({
        market: this.pk,
        marketOperator: this.marketAuthority
          ? this.marketAuthority.publicKey
          : this.monaco.operatorPk,
        authorisedOperators: authorisedOperatorsPk,
        orderRequestQueue: orderRequestQueuePk,
      })
      .signers(this.marketAuthority ? [this.marketAuthority] : [])
      .rpc()
      .catch((e) => {
        console.error(e);
        throw e;
      });
  }

  async voidMarket() {
    const authorisedOperatorsPk =
      await this.monaco.findMarketAuthorisedOperatorsPda();

    const orderRequestQueuePk = (
      await findOrderRequestQueuePda(this.monaco.getRawProgram(), this.pk)
    ).data.pda;

    await this.monaco.program.methods
      .voidMarket()
      .accounts({
        market: this.pk,
        marketOperator: this.marketAuthority
          ? this.marketAuthority.publicKey
          : this.monaco.operatorPk,
        authorisedOperators: authorisedOperatorsPk,
        orderRequestQueue: orderRequestQueuePk,
      })
      .signers(this.marketAuthority ? [this.marketAuthority] : [])
      .rpc()
      .catch((e) => {
        console.error(e);
        throw e;
      });
  }

  async voidOrder(orderPk: PublicKey) {
    await this.monaco.program.methods
      .voidOrder()
      .accounts({
        market: this.pk,
        order: orderPk,
      })
      .rpc()
      .catch((e) => {
        console.error(e);
        throw e;
      });
  }

  async cacheProductCommissionEscrowPk(productPk: PublicKey) {
    if (this.productEscrowCache.get(productPk) == undefined) {
      const wallet = this.monaco.provider.wallet as NodeWallet;
      const product =
        await this.externalPrograms.protocolProduct.account.product.fetch(
          productPk,
        );
      const productCommissionTokenAccount =
        await getOrCreateAssociatedTokenAccount(
          this.monaco.provider.connection,
          wallet.payer,
          this.mintPk,
          product.commissionEscrow,
        );
      this.productEscrowCache.set(
        productPk,
        productCommissionTokenAccount.address,
      );
    }

    return this.productEscrowCache.get(productPk);
  }

  async cacheProtocolCommissionPks() {
    if (
      this.protocolConfigPk == undefined ||
      this.protocolCommissionEscrowPk == undefined
    ) {
      const wallet = this.monaco.provider.wallet as NodeWallet;
      const productPk = await findProductPda(
        "MONACO_PROTOCOL",
        this.externalPrograms.protocolProduct as Program,
      );
      const protocolConfig =
        await this.externalPrograms.protocolProduct.account.product.fetch(
          productPk,
        );
      const protocolCommissionTokenAccount =
        await getOrCreateAssociatedTokenAccount(
          this.monaco.provider.connection,
          wallet.payer,
          this.mintPk,
          protocolConfig.commissionEscrow,
        );

      this.protocolConfigPk = productPk;
      this.protocolCommissionEscrowPk = protocolCommissionTokenAccount.address;
    }

    return {
      protocolConfigPk: this.protocolConfigPk,
      protocolCommissionEscrowPk: this.protocolCommissionEscrowPk,
    };
  }

  async settleOrder(orderPk: PublicKey) {
    const order = await this.monaco.fetchOrder(orderPk);

    await this.monaco.program.methods
      .settleOrder()
      .accounts({
        order: orderPk,
        market: this.pk,
        purchaser: order.purchaser,
      })
      .rpc()
      .catch((e) => {
        console.error(e);
        throw e;
      });
  }

  async open() {
    await this.monaco.program.methods
      .openMarket()
      .accounts({
        market: this.pk,
        matchingQueue: this.matchingQueuePk,
        commissionPaymentQueue: this.paymentsQueuePk,
        authorisedOperators:
          await this.monaco.findMarketAuthorisedOperatorsPda(),
        marketOperator: this.marketAuthority
          ? this.marketAuthority.publicKey
          : this.monaco.operatorPk,
        systemProgram: SystemProgram.programId,
      })
      .signers(this.marketAuthority ? [this.marketAuthority] : [])
      .rpc()
      .catch((e) => {
        console.error(e);
        throw e;
      });
  }

  async updateMarketEventStartTimeToNow() {
    await this.monaco.program.methods
      .updateMarketEventStartTimeToNow()
      .accounts({
        market: this.pk,
        authorisedOperators:
          await this.monaco.findMarketAuthorisedOperatorsPda(),
        marketOperator: this.marketAuthority
          ? this.marketAuthority.publicKey
          : this.monaco.operatorPk,
      })
      .signers(this.marketAuthority ? [this.marketAuthority] : [])
      .rpc()
      .catch((e) => {
        console.error(e);
        throw e;
      });
  }

  async moveMarketToInplay() {
    await this.monaco.program.methods
      .moveMarketToInplay()
      .accounts({
        market: this.pk,
      })
      .rpc()
      .catch((e) => {
        console.error(e);
        throw e;
      });
  }

  async moveMarketMatchingPoolToInplay(
    outcomeIndex: number,
    price: number,
    forOutcome: boolean,
  ) {
    const marketMatchingPool = forOutcome
      ? this.matchingPools[outcomeIndex][price].forOutcome
      : this.matchingPools[outcomeIndex][price].against;
    await this.monaco.program.methods
      .moveMarketMatchingPoolToInplay()
      .accounts({
        market: this.pk,
        marketMatchingPool,
      })
      .rpc()
      .catch((e) => {
        console.error(e);
        throw e;
      });
  }

  async completeSettlement() {
    await this.monaco.program.methods
      .completeMarketSettlement()
      .accounts({
        market: this.pk,
      })
      .rpc()
      .catch((e) => {
        console.error(e);
        throw e;
      });
  }

  async completeVoid() {
    await this.monaco.program.methods
      .completeMarketVoid()
      .accounts({
        market: this.pk,
      })
      .rpc()
      .catch((e) => {
        console.error(e);
        throw e;
      });
  }

  async readyToClose() {
    await this.monaco.program.methods
      .setMarketReadyToClose()
      .accounts({
        market: this.pk,
        marketEscrow: this.escrowPk,
        marketOperator: this.marketAuthority
          ? this.marketAuthority.publicKey
          : this.monaco.operatorPk,
        authorisedOperators:
          await this.monaco.findMarketAuthorisedOperatorsPda(),
      })
      .signers(this.marketAuthority ? [this.marketAuthority] : [])
      .rpc()
      .catch((e) => {
        console.error(e);
        throw e;
      });
  }

  async closeOutcome(outcomeIndex: number) {
    await monaco.program.methods
      .closeMarketOutcome()
      .accounts({
        market: this.pk,
        authority: this.marketAuthority.publicKey,
        marketOutcome: (
          await findMarketOutcomePda(
            monaco.program as Program,
            this.pk,
            outcomeIndex,
          )
        ).data.pda,
      })
      .rpc()
      .catch((e) => console.log(e));
  }

  async closeMarketQueues() {
    await this.monaco.program.methods
      .closeMarketQueues()
      .accounts({
        market: this.pk,
        matchingQueue: this.matchingQueuePk,
        commissionPaymentQueue: this.paymentsQueuePk,
        authority: this.marketAuthority.publicKey,
      })
      .rpc()
      .catch((e) => console.log(e));
  }

  async settleMarketPositionForPurchaser(purchaser: PublicKey) {
    const marketPositionPk = await this.cacheMarketPositionPk(purchaser);
    const purchaserTokenPk = await this.cachePurchaserTokenPk(purchaser);
    const protocolCommissionPks = await this.cacheProtocolCommissionPks();

    await this.monaco.program.methods
      .settleMarketPosition()
      .accounts({
        tokenProgram: TOKEN_PROGRAM_ID,
        market: this.pk,
        purchaserTokenAccount: purchaserTokenPk,
        marketPosition: marketPositionPk,
        marketEscrow: this.escrowPk,
        commissionPaymentQueue: this.paymentsQueuePk,
        protocolConfig: protocolCommissionPks.protocolConfigPk,
      })
      .rpc()
      .catch((e) => {
        console.error(e);
        throw e;
      });

    await this.processCommissionPayments();
  }

  async processCommissionPayments() {
    await processCommissionPayments(
      this.monaco.getRawProgram(),
      this.externalPrograms.protocolProduct as Program,
      this.pk,
    );
  }

  async voidMarketPositionForPurchaser(purchaser: PublicKey) {
    const marketPositionPk = await this.cacheMarketPositionPk(purchaser);
    const purchaserTokenPk = await this.cachePurchaserTokenPk(purchaser);

    await this.monaco.program.methods
      .voidMarketPosition()
      .accounts({
        tokenProgram: TOKEN_PROGRAM_ID,
        market: this.pk,
        purchaserTokenAccount: purchaserTokenPk,
        marketPosition: marketPositionPk,
        marketEscrow: this.escrowPk,
      })
      .rpc()
      .catch((e) => {
        console.error(e);
        throw e;
      });
  }
}

export class ExternalPrograms {
  readonly provider: anchor.AnchorProvider;

  readonly protocolProduct: Program<ProtocolProduct>;

  constructor(
    provider: anchor.AnchorProvider,
    protocolProduct: Program<ProtocolProduct>,
  ) {
    this.provider = provider;
    this.protocolProduct = protocolProduct;
  }

  async createProduct(
    productTitle: string,
    commissionRate: number,
    authority?: Keypair,
  ) {
    const defaultAuthority = authority == undefined;
    const productPk = await findProductPda(
      productTitle,
      this.protocolProduct as Program,
    );
    await this.protocolProduct.methods
      .createProduct(productTitle, commissionRate)
      .accounts({
        product: productPk,
        commissionEscrow: Keypair.generate().publicKey,
        authority: defaultAuthority
          ? monaco.provider.publicKey
          : authority.publicKey,
        payer: monaco.provider.publicKey,
        systemProgram: SystemProgram.programId,
      })
      .signers(defaultAuthority ? [] : [authority])
      .rpc()
      .catch((e) => {
        throw e;
      });

    return productPk;
  }

  async updateProductCommission(
    productTitle: string,
    commissionRate: number,
    authority?: Keypair,
  ) {
    const defaultAuthority = authority == undefined;
    const productPk = await findProductPda(
      productTitle,
      this.protocolProduct as Program,
    );

    await this.protocolProduct.methods
      .updateProductCommissionRate(productTitle, commissionRate)
      .accounts({
        product: productPk,
        authority: defaultAuthority
          ? monaco.provider.publicKey
          : authority.publicKey,
      })
      .signers(defaultAuthority ? [] : [authority])
      .rpc()
      .catch((e) => {
        throw e;
      });
  }
}<|MERGE_RESOLUTION|>--- conflicted
+++ resolved
@@ -337,24 +337,6 @@
       marketPk,
     );
 
-<<<<<<< HEAD
-    const matchingQueuePk = await findMarketMatchingQueuePda(
-      this.program as Program,
-      marketPk,
-    );
-
-    const commissionQueuePk = await findCommissionPaymentsQueuePda(
-      this.program as Program,
-      marketPk,
-    );
-
-    const orderRequestQueuePk = await findOrderRequestQueuePda(
-      this.program as Program,
-      marketPk,
-    );
-
-=======
->>>>>>> d2e13341
     // invoke core program to call operations required for creating an order
     await this.program.methods
       .createMarket(
@@ -375,12 +357,6 @@
         market: marketPk,
         marketType: marketTypePk,
         escrow: marketEscrowPk.data.pda,
-<<<<<<< HEAD
-        matchingQueue: matchingQueuePk.data.pda,
-        commissionPaymentQueue: commissionQueuePk.data.pda,
-        orderRequestQueue: orderRequestQueuePk.data.pda,
-=======
->>>>>>> d2e13341
         mint: mintPk,
         rent: anchor.web3.SYSVAR_RENT_PUBKEY,
         authorisedOperators: authorisedOperatorsPk,
@@ -496,6 +472,11 @@
       marketPk,
     );
 
+    const orderRequestQueuePk = await findOrderRequestQueuePda(
+      this.program as Program,
+      marketPk,
+    );
+
     const bmarket = new MonacoMarket(
       this,
       externalPrograms,
@@ -1142,6 +1123,7 @@
         market: this.pk,
         matchingQueue: this.matchingQueuePk,
         commissionPaymentQueue: this.paymentsQueuePk,
+        orderRequestQueue: this.orderRequestQueuePk,
         authorisedOperators:
           await this.monaco.findMarketAuthorisedOperatorsPda(),
         marketOperator: this.marketAuthority
@@ -1281,6 +1263,7 @@
         market: this.pk,
         matchingQueue: this.matchingQueuePk,
         commissionPaymentQueue: this.paymentsQueuePk,
+        orderRequestQueue: this.orderRequestQueuePk,
         authority: this.marketAuthority.publicKey,
       })
       .rpc()
