import { Keypair, PublicKey } from "@solana/web3.js";
import {
  Mint,
  TOKEN_PROGRAM_ID,
  getMint,
  getOrCreateAssociatedTokenAccount,
  mintTo,
} from "@solana/spl-token";
import * as anchor from "@coral-xyz/anchor";
import { Program } from "@coral-xyz/anchor";
import NodeWallet from "@coral-xyz/anchor/dist/cjs/nodewallet";
import { MonacoProtocol } from "../../target/types/monaco_protocol";
import {
  findEscrowPda,
  findMarketOutcomePda,
  findMarketPositionPda,
  findTradePda,
  findMarketPda,
} from "../../npm-client/src/";
import {
  authoriseOperator,
  createOrder,
  getMarketMatchingPoolsPks,
  createNewMint,
  OperatorType,
  getProtocolProductProgram,
  processCommissionPayments,
  executeTransactionMaxCompute,
  getOrCreateMarketType,
  createOrderRequest,
} from "../util/test_util";
import { findAuthorisedOperatorsPda, findProductPda } from "../util/pdas";
import { ProtocolProduct } from "../anchor/protocol_product/protocol_product";
import {
  createPriceLadderWithPrices,
  findCommissionPaymentsQueuePda,
<<<<<<< HEAD
  findOrderRequestQueuePda,
=======
  findMarketMatchingQueuePda,
>>>>>>> 55179f93
  findPriceLadderPda,
} from "../../npm-admin-client";

const { SystemProgram } = anchor.web3;

const TOKEN_DECIMALS = 6;

export let monaco: Monaco;
export let externalPrograms: ExternalPrograms;

beforeAll(async () => {
  const provider = anchor.AnchorProvider.local();

  // Programs
  monaco = new Monaco(provider, anchor.workspace.MonacoProtocol);

  externalPrograms = new ExternalPrograms(
    provider,
    getProtocolProductProgram(),
  );
});

export class Monaco {
  readonly provider: anchor.AnchorProvider;
  readonly program: Program<MonacoProtocol>;
  readonly operatorPk: PublicKey;
  readonly operatorWallet: NodeWallet;

  private marketAuthorisedOperatorsPk: PublicKey;
  private crankAuthorisedOperatorsPk: PublicKey;
  private defaultPriceLadderPk: PublicKey;

  constructor(
    provider: anchor.AnchorProvider,
    program: Program<MonacoProtocol>,
  ) {
    this.provider = provider;
    this.program = program;
    this.operatorPk = provider.wallet.publicKey;
    this.operatorWallet = provider.wallet as NodeWallet;
  }

  getRawProgram(): Program {
    return this.program as Program;
  }

  async findMarketAuthorisedOperatorsPda() {
    if (!this.marketAuthorisedOperatorsPk) {
      this.marketAuthorisedOperatorsPk = await findAuthorisedOperatorsPda(
        "MARKET",
        this.program as Program,
      );
    }
    return this.marketAuthorisedOperatorsPk;
  }

  async findCrankAuthorisedOperatorsPda() {
    if (!this.crankAuthorisedOperatorsPk) {
      this.crankAuthorisedOperatorsPk = await findAuthorisedOperatorsPda(
        "CRANK",
        this.program as Program,
      );
    }
    return this.crankAuthorisedOperatorsPk;
  }

  async fetchOrder(orderPk: PublicKey) {
    return await this.program.account.order.fetch(orderPk);
  }

  async fetchMarketPosition(marketPositionPk: PublicKey) {
    return await this.program.account.marketPosition.fetch(marketPositionPk);
  }

  async fetchTrade(tradePk: PublicKey) {
    return await this.program.account.trade.fetch(tradePk);
  }

  async fetchMarket(marketPk: PublicKey) {
    return await this.program.account.market.fetch(marketPk);
  }

  async fetchMarketOutcome(marketOutcomePk: PublicKey) {
    return await this.program.account.marketOutcome.fetch(marketOutcomePk);
  }

  async fetchMarketMatchingPool(marketMatchingPoolPk: PublicKey) {
    return await this.program.account.marketMatchingPool.fetch(
      marketMatchingPoolPk,
    );
  }

  async fetchMarketMatchingQueue(marketMatchingQueuePk: PublicKey) {
    return await this.program.account.marketMatchingQueue.fetch(
      marketMatchingQueuePk,
    );
  }

  async getTokenBalance(tokenPk: PublicKey) {
    const result = await this.provider.connection.getTokenAccountBalance(
      tokenPk,
    );
    return result.value.uiAmount;
  }

  async getMarketPosition(
    marketPositionPk: PublicKey,
    decimals = TOKEN_DECIMALS,
  ) {
    const decimalsMultiplier = 10 ** decimals;
    const marketPosition = await this.program.account.marketPosition.fetch(
      marketPositionPk,
    );
    return {
      matched: marketPosition.marketOutcomeSums.map(
        (bn) => bn.toNumber() / decimalsMultiplier,
      ),
      unmatched: marketPosition.unmatchedExposures.map(
        (bn) => bn.toNumber() / decimalsMultiplier,
      ),
    };
  }

  async getMarket(marketPk: PublicKey) {
    const market = await this.fetchMarket(marketPk);
    return {
      marketStatus: market.marketStatus,
      inplayEnabled: market.inplayEnabled,
      inplayOrderDelay: market.inplayOrderDelay,
      eventStartTimestamp: market.eventStartTimestamp.toNumber(),
    };
  }

  async getMarketOutcome(marketOutcomePk: PublicKey) {
    const marketOutcome = await this.fetchMarketOutcome(marketOutcomePk);
    return {
      title: marketOutcome.title,
      price: marketOutcome.priceLadder,
    };
  }

  async getMarketMatchingPool(
    marketMatchingPoolPk: PublicKey,
    decimals = TOKEN_DECIMALS,
  ) {
    const decimalsMultiplier = 10 ** decimals;
    const marketMatchingPool = await this.fetchMarketMatchingPool(
      marketMatchingPoolPk,
    );
    return {
      len: marketMatchingPool.orders.len,
      liquidity:
        marketMatchingPool.liquidityAmount.toNumber() / decimalsMultiplier,
      matched: marketMatchingPool.matchedAmount.toNumber() / decimalsMultiplier,
    };
  }

  async getOrder(orderPk: PublicKey, decimals = TOKEN_DECIMALS) {
    const decimalsMultiplier = 10 ** decimals;
    const order = await this.program.account.order.fetch(orderPk);
    return {
      status: order.orderStatus,
      stakeUnmatched: order.stakeUnmatched.toNumber() / decimalsMultiplier,
      stakeVoided: order.voidedStake.toNumber() / decimalsMultiplier,
    };
  }

  async authoriseCrankOperator(operator: Keypair) {
    await authoriseOperator(
      operator,
      this.program,
      this.provider,
      OperatorType.CRANK,
    );
  }

  async authoriseMarketOperator(operator: Keypair) {
    await authoriseOperator(
      operator,
      this.program,
      this.provider,
      OperatorType.MARKET,
    );
  }

  async create3WayMarket(
    priceLadder: number[],
    inplayEnabled = false,
    inplayDelay = 0,
    eventStartTimestamp?: number,
    marketLockTimestamp?: number,
    eventStartOrderBehaviour?: object,
  ) {
    const market = await this.createMarket(
      ["TEAM_1_WIN", "DRAW", "TEAM_2_WIN"],
      priceLadder,
      null,
      inplayEnabled,
      inplayDelay,
      eventStartTimestamp,
      marketLockTimestamp,
      eventStartOrderBehaviour,
    );
    await market.open();
    return market;
  }

  async create3WayMarketWithInplay(priceLadder: number[]) {
    const market = await this.createMarket(
      ["TEAM_1_WIN", "DRAW", "TEAM_2_WIN"],
      priceLadder,
      null,
      true,
    );
    await market.open();
    return market;
  }

  async createMarketWithOptions(options: {
    outcomes: string[];
    priceLadder: number[];
    eventPk?: PublicKey;
    marketTypePk?: PublicKey;
    marketTypeDiscriminator?: string;
    marketTypeValue?: string;
    marketTitle?: string;
    decimals?: number;
    eventStartTimestamp?: number;
    marketLockTimestamp?: number;
    inplayEnabled?: boolean;
    inplayOrderDelay?: number;
    eventStartOrderBehaviour?: object;
    marketOperatorKeypair?: Keypair;
  }) {
    /* eslint-disable */
    // prettier-ignore-start
    const eventPk: PublicKey = options.eventPk
      ? options.eventPk
      : Keypair.generate().publicKey;
    const marketTitle = options.marketTitle
      ? options.marketTitle
      : "SOME TITLE";
    const decimals = options.decimals ? options.decimals : 3;
    const marketTypePk = options.marketTypePk
      ? options.marketTypePk
      : await getOrCreateMarketType(
          this.program as Program,
          "EventResultWinner",
        );
    const marketTypeDiscriminator = options.marketTypeDiscriminator
      ? options.marketTypeDiscriminator
      : "";
    const marketTypeValue = options.marketTypeValue
      ? options.marketTypeValue
      : "";
    const eventStartTimestamp = options.eventStartTimestamp
      ? options.eventStartTimestamp
      : 1924254038;
    const marketLockTimestamp = options.marketLockTimestamp
      ? options.marketLockTimestamp
      : 1924254038;
    const inplayEnabled = options.inplayEnabled ? options.inplayEnabled : false;
    const inplayOrderDelay = options.inplayOrderDelay
      ? options.inplayOrderDelay
      : 0;
    const eventStartOrderBehaviour = options.eventStartOrderBehaviour
      ? options.eventStartOrderBehaviour
      : { cancelUnmatched: {} };
    // prettier-ignore-end
    /* eslint-enable */

    const [mintPk, authorisedOperatorsPk] = await Promise.all([
      createNewMint(
        this.provider,
        this.provider.wallet as NodeWallet,
        decimals + 3,
      ),
      this.findMarketAuthorisedOperatorsPda(),
    ]);

    const mintInfo = await getMint(this.provider.connection, mintPk);

    const marketPk = (
      await findMarketPda(
        monaco.program as Program,
        eventPk,
        marketTypePk,
        marketTypeDiscriminator,
        marketTypeValue,
        mintPk,
      )
    ).data.pda;

    const marketEscrowPk = await findEscrowPda(
      this.program as Program,
      marketPk,
    );

    const matchingQueuePk = await findMarketMatchingQueuePda(
      this.program as Program,
      marketPk,
    );

    const commissionQueuePk = await findCommissionPaymentsQueuePda(
      this.program as Program,
      marketPk,
    );

    const orderRequestQueuePk = await findOrderRequestQueuePda(
      this.program as Program,
      marketPk,
    );

    // invoke core program to call operations required for creating an order
    await this.program.methods
      .createMarket(
        eventPk,
        marketTypeDiscriminator,
        marketTypeValue,
        marketTitle,
        decimals,
        new anchor.BN(marketLockTimestamp),
        new anchor.BN(eventStartTimestamp),
        inplayEnabled,
        inplayOrderDelay,
        eventStartOrderBehaviour,
        { none: {} },
      )
      .accounts({
        existingMarket: null,
        market: marketPk,
        marketType: marketTypePk,
        escrow: marketEscrowPk.data.pda,
        matchingQueue: matchingQueuePk.data.pda,
        commissionPaymentQueue: commissionQueuePk.data.pda,
        orderRequestQueue: orderRequestQueuePk.data.pda,
        mint: mintPk,
        rent: anchor.web3.SYSVAR_RENT_PUBKEY,
        authorisedOperators: authorisedOperatorsPk,
        marketOperator:
          options.marketOperatorKeypair instanceof Keypair
            ? options.marketOperatorKeypair.publicKey
            : this.operatorPk,
        systemProgram: SystemProgram.programId,
        tokenProgram: TOKEN_PROGRAM_ID,
      })
      .signers(
        options.marketOperatorKeypair instanceof Keypair
          ? [options.marketOperatorKeypair]
          : [],
      )
      .rpc()
      .catch((e) => {
        console.error(e);
        throw e;
      });

    const outcomePks = await Promise.all(
      options.outcomes.map(async (_, index) => {
        const outcomePkResponse = await findMarketOutcomePda(
          this.program as Program,
          marketPk,
          index,
        );
        return outcomePkResponse.data.pda;
      }),
    );

    for (const outcomeIndex in options.outcomes) {
      await this.provider.connection.confirmTransaction(
        await this.program.methods
          .initializeMarketOutcome(options.outcomes[outcomeIndex])
          .accounts({
            outcome: outcomePks[outcomeIndex],
            market: marketPk,
            priceLadder: null,
            authorisedOperators: authorisedOperatorsPk,
            marketOperator:
              options.marketOperatorKeypair instanceof Keypair
                ? options.marketOperatorKeypair.publicKey
                : this.operatorPk,
            systemProgram: SystemProgram.programId,
          })
          .signers(
            options.marketOperatorKeypair instanceof Keypair
              ? [options.marketOperatorKeypair]
              : [],
          )
          .rpc()
          .catch((e) => {
            console.error(e);
            throw e;
          }),
      );

      const priceLadderBatchSize = 20;
      for (
        let i = 0;
        i < options.priceLadder.length;
        i += priceLadderBatchSize
      ) {
        const batch = options.priceLadder.slice(i, i + priceLadderBatchSize);
        await this.provider.connection.confirmTransaction(
          await this.program.methods
            .addPricesToMarketOutcome(parseInt(outcomeIndex), batch)
            .accounts({
              outcome: outcomePks[outcomeIndex],
              market: marketPk,
              authorisedOperators: authorisedOperatorsPk,
              marketOperator:
                options.marketOperatorKeypair instanceof Keypair
                  ? options.marketOperatorKeypair.publicKey
                  : this.operatorPk,
              systemProgram: SystemProgram.programId,
            })
            .signers(
              options.marketOperatorKeypair instanceof Keypair
                ? [options.marketOperatorKeypair]
                : [],
            )
            .rpc()
            .catch((e) => {
              console.error(e);
              throw e;
            }),
        );
      }
    }

    let matchingPools: { against: PublicKey; forOutcome: PublicKey }[][] = [];
    matchingPools = await Promise.all(
      outcomePks.map(async (outcomePk, index) => {
        return await getMarketMatchingPoolsPks(
          marketPk,
          index,
          outcomePk,
          options.priceLadder,
        );
      }),
    );

    const bmarket = new MonacoMarket(
      this,
      externalPrograms,
      marketPk,
      marketEscrowPk.data.pda,
      matchingQueuePk.data.pda,
      commissionQueuePk.data.pda,
      orderRequestQueuePk.data.pda,
      outcomePks,
      matchingPools,
      eventPk,
      marketTypePk,
      mintPk,
      mintInfo,
      options.marketOperatorKeypair,
    );
    return bmarket;
  }

  async createMarket(
    outcomes: string[],
    priceLadder: number[],
    marketOperatorKeypair?: Keypair,
    inplayEnabled?: boolean,
    inplayOrderDelay?: number,
    eventStartTimestamp = 1924254038,
    marketLockTimestamp = 1924254038,
    eventStartOrderBehaviour: object = { cancelUnmatched: {} },
  ) {
    return await this.createMarketWithOptions({
      outcomes,
      priceLadder,
      marketOperatorKeypair,
      inplayEnabled,
      inplayOrderDelay,
      eventStartTimestamp,
      marketLockTimestamp,
      eventStartOrderBehaviour,
    });
  }

  async createPriceLadder(prices: number[]): Promise<PublicKey> {
    const distinctSeed = JSON.stringify(prices);
    const priceLadderPk = findPriceLadderPda(
      this.program as Program,
      JSON.stringify(prices),
    ).data.pda;

    const response = await createPriceLadderWithPrices(
      this.program as Program,
      priceLadderPk,
      distinctSeed,
      prices,
    );
    if (!response.success) {
      throw response.errors[0];
    }
    return priceLadderPk;
  }
}

export class MonacoMarket {
  private monaco: Monaco;
  private externalPrograms: ExternalPrograms;
  readonly pk: PublicKey;
  readonly escrowPk: PublicKey;
  readonly matchingQueuePk: PublicKey;
  readonly paymentsQueuePk: PublicKey;
  readonly orderRequestQueuePk: PublicKey;
  readonly outcomePks: PublicKey[];
  readonly matchingPools: {
    against: PublicKey;
    forOutcome: PublicKey;
  }[][];
  readonly marketTypePk: PublicKey;
  readonly eventPk: PublicKey;
  readonly mintPk: PublicKey;
  readonly mintInfo: Mint;
  readonly marketAuthority?: Keypair;

  private purchaserTokenPks = new Map<string, PublicKey>();
  private marketPositionPkCache = new Map<string, PublicKey>();

  private protocolConfigPk: PublicKey;
  private protocolCommissionEscrowPk: PublicKey;
  private productEscrowCache = new Map<PublicKey, PublicKey>();

  constructor(
    monaco: Monaco,
    externalPrograms: ExternalPrograms,
    pk: PublicKey,
    escrowPk: PublicKey,
    matchingQueuePk: PublicKey,
    paymentsQueuePk: PublicKey,
    orderRequestQueuePk: PublicKey,
    outcomePks: PublicKey[],
    matchingPools: {
      against: PublicKey;
      forOutcome: PublicKey;
    }[][],
    eventPk: PublicKey,
    marketTypePk: PublicKey,
    mintPk: PublicKey,
    mintInfo: Mint,
    marketAuthority?: Keypair,
  ) {
    this.monaco = monaco;
    this.externalPrograms = externalPrograms;
    this.pk = pk;
    this.escrowPk = escrowPk;
    this.matchingQueuePk = matchingQueuePk;
    this.paymentsQueuePk = paymentsQueuePk;
    this.orderRequestQueuePk = orderRequestQueuePk;
    this.outcomePks = outcomePks;
    this.matchingPools = matchingPools;
    this.eventPk = eventPk;
    this.marketTypePk = marketTypePk;
    this.mintPk = mintPk;
    this.mintInfo = mintInfo;
    this.marketAuthority = marketAuthority;
  }

  async getAccount() {
    return this.monaco.fetchMarket(this.pk);
  }

  toAmountInteger(amount: number): number {
    return amount * 10 ** this.mintInfo.decimals;
  }

  async cacheMarketPositionPk(purchaserPk: PublicKey) {
    let marketPositionPk = this.marketPositionPkCache.get(
      purchaserPk.toBase58(),
    );
    if (marketPositionPk == undefined) {
      const marketPositionPkResponse = await findMarketPositionPda(
        this.monaco.program as Program,
        this.pk,
        purchaserPk,
      );
      marketPositionPk = marketPositionPkResponse.data.pda;
      this.marketPositionPkCache.set(purchaserPk.toBase58(), marketPositionPk);
    }
    return marketPositionPk;
  }

  async cachePurchaserTokenPk(purchaserPk: PublicKey) {
    let purchaserTokenPk = this.purchaserTokenPks.get(purchaserPk.toBase58());
    const wallet = this.monaco.provider.wallet as NodeWallet;
    const provider = this.monaco.provider;
    if (purchaserTokenPk == undefined) {
      purchaserTokenPk = (
        await getOrCreateAssociatedTokenAccount(
          provider.connection,
          wallet.payer,
          this.mintPk,
          purchaserPk,
        )
      ).address;
      this.purchaserTokenPks.set(purchaserPk.toBase58(), purchaserTokenPk);
    }
    return purchaserTokenPk;
  }

  async airdrop(purchaser: Keypair, balance: number) {
    const purchaserTokenPk = await this.cachePurchaserTokenPk(
      purchaser.publicKey,
    );
    await this.airdropTokenAccount(purchaserTokenPk, balance);
    return purchaserTokenPk;
  }

  async airdropTokenAccount(receivingTokenAccount: PublicKey, balance: number) {
    const providerWallet = this.monaco.provider.wallet as NodeWallet;
    const provider = this.monaco.provider;
    await mintTo(
      provider.connection,
      providerWallet.payer,
      this.mintInfo.address,
      receivingTokenAccount,
      this.monaco.provider.wallet.publicKey, // Assume mint was created by provider.wallet
      balance * 10 ** this.mintInfo.decimals,
    );
  }

  async airdropProvider(balance: number) {
    const purchaserTokenPk = await this.cachePurchaserTokenPk(
      this.monaco.provider.wallet.publicKey,
    );
    const wallet = this.monaco.provider.wallet as NodeWallet;
    const provider = this.monaco.provider;
    await mintTo(
      provider.connection,
      wallet.payer,
      this.mintInfo.address,
      purchaserTokenPk,
      this.monaco.provider.wallet.publicKey, // Assume mint was created by provider.wallet
      balance * 10 ** this.mintInfo.decimals,
    );
    return purchaserTokenPk;
  }

  async getEscrowBalance() {
    return await this.monaco.getTokenBalance(this.escrowPk);
  }

  async getTokenBalance(purchaser: Keypair | PublicKey) {
    const purchaserTokenPk = await this.cachePurchaserTokenPk(
      purchaser instanceof Keypair ? purchaser.publicKey : purchaser,
    );
    return await this.monaco.getTokenBalance(purchaserTokenPk);
  }

  async getMarketPosition(purchaser: Keypair) {
    const marketPositionPk = await this.cacheMarketPositionPk(
      purchaser.publicKey,
    );
    return await this.monaco.getMarketPosition(
      marketPositionPk,
      this.mintInfo.decimals,
    );
  }

  async getForMatchingPool(outcome: number, price: number) {
    const matchingPool = this.matchingPools[outcome][price];
    return await this.monaco.getMarketMatchingPool(
      matchingPool.forOutcome,
      this.mintInfo.decimals,
    );
  }

  async getAgainstMatchingPool(outcome: number, price: number) {
    const matchingPool = this.matchingPools[outcome][price];
    return await this.monaco.getMarketMatchingPool(
      matchingPool.against,
      this.mintInfo.decimals,
    );
  }

  async getMarketOutcome(outcome: number) {
    return await this.monaco.getMarketOutcome(this.outcomePks[outcome]);
  }

  async forOrder(
    outcome: number,
    stake: number,
    price: number,
    purchaser: Keypair,
    productPk?: PublicKey,
  ) {
    const purchaserTokenPk = await this.cachePurchaserTokenPk(
      purchaser.publicKey,
    );
    const result = await createOrder(
      this.pk,
      purchaser,
      outcome,
      true,
      price,
      stake,
      purchaserTokenPk,
      productPk,
    );
    await new Promise((e) => setTimeout(e, 1000));
    return result;
  }

  async againstOrder(
    outcome: number,
    stake: number,
    price: number,
    purchaser: Keypair,
    productPk?: PublicKey,
  ) {
    const purchaserTokenPk = await this.cachePurchaserTokenPk(
      purchaser.publicKey,
    );
    const result = await createOrder(
      this.pk,
      purchaser,
      outcome,
      false,
      price,
      stake,
      purchaserTokenPk,
      productPk,
    );
    await new Promise((e) => setTimeout(e, 1000));
    return result;
  }

  async forOrderRequest(
    outcome: number,
    stake: number,
    price: number,
    purchaser: Keypair,
    productPk?: PublicKey,
  ) {
    const purchaserTokenPk = await this.cachePurchaserTokenPk(
      purchaser.publicKey,
    );
    const result = await createOrderRequest(
      this.pk,
      purchaser,
      outcome,
      true,
      price,
      stake,
      purchaserTokenPk,
      productPk,
    );
    await new Promise((e) => setTimeout(e, 1000));
    return result;
  }

  async againstOrderRequest(
    outcome: number,
    stake: number,
    price: number,
    purchaser: Keypair,
    productPk?: PublicKey,
  ) {
    const purchaserTokenPk = await this.cachePurchaserTokenPk(
      purchaser.publicKey,
    );
    const result = await createOrderRequest(
      this.pk,
      purchaser,
      outcome,
      false,
      price,
      stake,
      purchaserTokenPk,
      productPk,
    );
    await new Promise((e) => setTimeout(e, 1000));
    return result;
  }

  async cancel(orderPk: PublicKey, purchaser: Keypair) {
    const [order] = await Promise.all([this.monaco.fetchOrder(orderPk)]);
    const purchaserTokenPk = await this.cachePurchaserTokenPk(
      purchaser.publicKey,
    );
    const matchingPoolPk = order.forOutcome
      ? this.matchingPools[order.marketOutcomeIndex][order.expectedPrice]
          .forOutcome
      : this.matchingPools[order.marketOutcomeIndex][order.expectedPrice]
          .against;
    await this.monaco.program.methods
      .cancelOrder()
      .accounts({
        order: orderPk,
        marketPosition: await this.cacheMarketPositionPk(purchaser.publicKey),
        purchaser: purchaser.publicKey,
        purchaserTokenAccount: purchaserTokenPk,
        market: this.pk,
        marketEscrow: this.escrowPk,
        marketMatchingPool: matchingPoolPk,
        tokenProgram: TOKEN_PROGRAM_ID,
      })
      .signers([purchaser])
      .rpc()
      .catch((e) => {
        console.error(e);
        throw e;
      });
  }

  async cancelPreplayOrderPostEventStart(orderPk: PublicKey) {
    const [order] = await Promise.all([this.monaco.fetchOrder(orderPk)]);
    const purchaserTokenPk = await this.cachePurchaserTokenPk(order.purchaser);
    const matchingPoolPk = order.forOutcome
      ? this.matchingPools[order.marketOutcomeIndex][order.expectedPrice]
          .forOutcome
      : this.matchingPools[order.marketOutcomeIndex][order.expectedPrice]
          .against;
    await this.monaco.program.methods
      .cancelPreplayOrderPostEventStart()
      .accounts({
        order: orderPk,
        marketPosition: await this.cacheMarketPositionPk(order.purchaser),
        purchaser: order.purchaser,
        purchaserToken: purchaserTokenPk,
        market: this.pk,
        marketEscrow: this.escrowPk,
        marketMatchingPool: matchingPoolPk,
        tokenProgram: TOKEN_PROGRAM_ID,
      })
      .rpc()
      .catch((e) => {
        console.error(e);
        throw e;
      });
  }

  async match(
    forOrderPk: PublicKey,
    againstOrderPk: PublicKey,
    crankOperatorKeypair?: Keypair,
  ) {
    const [forOrder, againstOrder, authorisedOperatorsPk] = await Promise.all([
      this.monaco.fetchOrder(forOrderPk),
      this.monaco.fetchOrder(againstOrderPk),
      this.monaco.findCrankAuthorisedOperatorsPda(),
    ]);

    const forPurchaserTokenPk = await this.cachePurchaserTokenPk(
      forOrder.purchaser,
    );
    const againstPurchaserTokenPk = await this.cachePurchaserTokenPk(
      againstOrder.purchaser,
    );
    const outcomePk = this.outcomePks[forOrder.marketOutcomeIndex];
    const forMatchingPoolPk =
      this.matchingPools[forOrder.marketOutcomeIndex][forOrder.expectedPrice]
        .forOutcome;
    const againstMatchingPoolPk =
      this.matchingPools[againstOrder.marketOutcomeIndex][
        againstOrder.expectedPrice
      ].against;

    const [forTradePk, againstTradePk] = (
      await Promise.all([
        findTradePda(
          this.monaco.getRawProgram(),
          againstOrderPk,
          forOrderPk,
          true,
        ),
        findTradePda(
          this.monaco.getRawProgram(),
          againstOrderPk,
          forOrderPk,
          false,
        ),
      ])
    ).map((result) => result.data.tradePk);

    const ix = await this.monaco.program.methods
      .matchOrders()
      .accounts({
        orderFor: forOrderPk,
        orderAgainst: againstOrderPk,
        tradeFor: forTradePk,
        tradeAgainst: againstTradePk,
        marketPositionFor: await this.cacheMarketPositionPk(forOrder.purchaser),
        marketPositionAgainst: await this.cacheMarketPositionPk(
          againstOrder.purchaser,
        ),
        purchaserTokenAccountFor: forPurchaserTokenPk,
        purchaserTokenAccountAgainst: againstPurchaserTokenPk,
        market: this.pk,
        marketEscrow: this.escrowPk,
        marketOutcome: outcomePk,
        marketMatchingPoolFor: forMatchingPoolPk,
        marketMatchingPoolAgainst: againstMatchingPoolPk,
        crankOperator:
          crankOperatorKeypair instanceof Keypair
            ? crankOperatorKeypair.publicKey
            : this.monaco.operatorPk,
        authorisedOperators: authorisedOperatorsPk,
        tokenProgram: TOKEN_PROGRAM_ID,
        systemProgram: SystemProgram.programId,
      })
      .signers(
        crankOperatorKeypair instanceof Keypair ? [crankOperatorKeypair] : [],
      )
      .instruction();

    try {
      await executeTransactionMaxCompute(
        [ix],
        crankOperatorKeypair instanceof Keypair ? crankOperatorKeypair : null,
      );
    } catch (e) {
      console.error(e);
      throw e;
    }
  }

  async settle(outcome: number) {
    const authorisedOperatorsPk =
      await this.monaco.findMarketAuthorisedOperatorsPda();

    await this.monaco.program.methods
      .settleMarket(outcome)
      .accounts({
        market: this.pk,
        marketOperator: this.marketAuthority
          ? this.marketAuthority.publicKey
          : this.monaco.operatorPk,
        authorisedOperators: authorisedOperatorsPk,
      })
      .signers(this.marketAuthority ? [this.marketAuthority] : [])
      .rpc()
      .catch((e) => {
        console.error(e);
        throw e;
      });
  }

  async voidMarket() {
    const authorisedOperatorsPk =
      await this.monaco.findMarketAuthorisedOperatorsPda();

    await this.monaco.program.methods
      .voidMarket()
      .accounts({
        market: this.pk,
        marketOperator: this.marketAuthority
          ? this.marketAuthority.publicKey
          : this.monaco.operatorPk,
        authorisedOperators: authorisedOperatorsPk,
      })
      .signers(this.marketAuthority ? [this.marketAuthority] : [])
      .rpc()
      .catch((e) => {
        console.error(e);
        throw e;
      });
  }

  async voidOrder(orderPk: PublicKey) {
    await this.monaco.program.methods
      .voidOrder()
      .accounts({
        market: this.pk,
        order: orderPk,
      })
      .rpc()
      .catch((e) => {
        console.error(e);
        throw e;
      });
  }

  async cacheProductCommissionEscrowPk(productPk: PublicKey) {
    if (this.productEscrowCache.get(productPk) == undefined) {
      const wallet = this.monaco.provider.wallet as NodeWallet;
      const product =
        await this.externalPrograms.protocolProduct.account.product.fetch(
          productPk,
        );
      const productCommissionTokenAccount =
        await getOrCreateAssociatedTokenAccount(
          this.monaco.provider.connection,
          wallet.payer,
          this.mintPk,
          product.commissionEscrow,
        );
      this.productEscrowCache.set(
        productPk,
        productCommissionTokenAccount.address,
      );
    }

    return this.productEscrowCache.get(productPk);
  }

  async cacheProtocolCommissionPks() {
    if (
      this.protocolConfigPk == undefined ||
      this.protocolCommissionEscrowPk == undefined
    ) {
      const wallet = this.monaco.provider.wallet as NodeWallet;
      const productPk = await findProductPda(
        "MONACO_PROTOCOL",
        this.externalPrograms.protocolProduct as Program,
      );
      const protocolConfig =
        await this.externalPrograms.protocolProduct.account.product.fetch(
          productPk,
        );
      const protocolCommissionTokenAccount =
        await getOrCreateAssociatedTokenAccount(
          this.monaco.provider.connection,
          wallet.payer,
          this.mintPk,
          protocolConfig.commissionEscrow,
        );

      this.protocolConfigPk = productPk;
      this.protocolCommissionEscrowPk = protocolCommissionTokenAccount.address;
    }

    return {
      protocolConfigPk: this.protocolConfigPk,
      protocolCommissionEscrowPk: this.protocolCommissionEscrowPk,
    };
  }

  async settleOrder(orderPk: PublicKey) {
    const order = await this.monaco.fetchOrder(orderPk);

    await this.monaco.program.methods
      .settleOrder()
      .accounts({
        order: orderPk,
        market: this.pk,
        purchaser: order.purchaser,
      })
      .rpc()
      .catch((e) => {
        console.error(e);
        throw e;
      });
  }

  async open() {
    await this.monaco.program.methods
      .openMarket()
      .accounts({
        market: this.pk,
        authorisedOperators:
          await this.monaco.findMarketAuthorisedOperatorsPda(),
        marketOperator: this.marketAuthority
          ? this.marketAuthority.publicKey
          : this.monaco.operatorPk,
      })
      .signers(this.marketAuthority ? [this.marketAuthority] : [])
      .rpc()
      .catch((e) => {
        console.error(e);
        throw e;
      });
  }

  async updateMarketEventStartTimeToNow() {
    await this.monaco.program.methods
      .updateMarketEventStartTimeToNow()
      .accounts({
        market: this.pk,
        authorisedOperators:
          await this.monaco.findMarketAuthorisedOperatorsPda(),
        marketOperator: this.marketAuthority
          ? this.marketAuthority.publicKey
          : this.monaco.operatorPk,
      })
      .signers(this.marketAuthority ? [this.marketAuthority] : [])
      .rpc()
      .catch((e) => {
        console.error(e);
        throw e;
      });
  }

  async moveMarketToInplay() {
    await this.monaco.program.methods
      .moveMarketToInplay()
      .accounts({
        market: this.pk,
      })
      .rpc()
      .catch((e) => {
        console.error(e);
        throw e;
      });
  }

  async moveMarketMatchingPoolToInplay(
    outcomeIndex: number,
    price: number,
    forOutcome: boolean,
  ) {
    const marketMatchingPool = forOutcome
      ? this.matchingPools[outcomeIndex][price].forOutcome
      : this.matchingPools[outcomeIndex][price].against;
    await this.monaco.program.methods
      .moveMarketMatchingPoolToInplay()
      .accounts({
        market: this.pk,
        marketMatchingPool,
      })
      .rpc()
      .catch((e) => {
        console.error(e);
        throw e;
      });
  }

  async completeSettlement() {
    await this.monaco.program.methods
      .completeMarketSettlement()
      .accounts({
        market: this.pk,
      })
      .rpc()
      .catch((e) => {
        console.error(e);
        throw e;
      });
  }

  async completeVoid() {
    await this.monaco.program.methods
      .completeMarketVoid()
      .accounts({
        market: this.pk,
      })
      .rpc()
      .catch((e) => {
        console.error(e);
        throw e;
      });
  }

  async readyToClose() {
    await this.monaco.program.methods
      .setMarketReadyToClose()
      .accounts({
        market: this.pk,
        marketEscrow: this.escrowPk,
        marketOperator: this.marketAuthority
          ? this.marketAuthority.publicKey
          : this.monaco.operatorPk,
        authorisedOperators:
          await this.monaco.findMarketAuthorisedOperatorsPda(),
      })
      .signers(this.marketAuthority ? [this.marketAuthority] : [])
      .rpc()
      .catch((e) => {
        console.error(e);
        throw e;
      });
  }

  async closeOutcome(outcomeIndex: number) {
    await monaco.program.methods
      .closeMarketOutcome()
      .accounts({
        market: this.pk,
        authority: this.marketAuthority.publicKey,
        marketOutcome: (
          await findMarketOutcomePda(
            monaco.program as Program,
            this.pk,
            outcomeIndex,
          )
        ).data.pda,
      })
      .rpc()
      .catch((e) => console.log(e));
  }

  async settleMarketPositionForPurchaser(purchaser: PublicKey) {
    const marketPositionPk = await this.cacheMarketPositionPk(purchaser);
    const purchaserTokenPk = await this.cachePurchaserTokenPk(purchaser);
    const protocolCommissionPks = await this.cacheProtocolCommissionPks();

    await this.monaco.program.methods
      .settleMarketPosition()
      .accounts({
        tokenProgram: TOKEN_PROGRAM_ID,
        market: this.pk,
        purchaserTokenAccount: purchaserTokenPk,
        marketPosition: marketPositionPk,
        marketEscrow: this.escrowPk,
        commissionPaymentQueue: this.paymentsQueuePk,
        protocolConfig: protocolCommissionPks.protocolConfigPk,
      })
      .rpc()
      .catch((e) => {
        console.error(e);
        throw e;
      });

    await this.processCommissionPayments();
  }

  async processCommissionPayments() {
    await processCommissionPayments(
      this.monaco.getRawProgram(),
      this.externalPrograms.protocolProduct as Program,
      this.pk,
    );
  }

  async processDelayExpiredOrders(
    outcomeIndex: number,
    price: number,
    forOutcome: boolean,
  ) {
    const matchingPools = this.matchingPools[outcomeIndex][price];
    const marketMatchingPool = forOutcome
      ? matchingPools.forOutcome
      : matchingPools.against;
    try {
      await this.monaco.program.methods
        .processDelayExpiredOrders()
        .accounts({
          market: this.pk,
          marketMatchingPool,
        })
        .rpc();
    } catch (e) {
      console.error(e);
      throw e;
    }
  }

  async voidMarketPositionForPurchaser(purchaser: PublicKey) {
    const marketPositionPk = await this.cacheMarketPositionPk(purchaser);
    const purchaserTokenPk = await this.cachePurchaserTokenPk(purchaser);

    await this.monaco.program.methods
      .voidMarketPosition()
      .accounts({
        tokenProgram: TOKEN_PROGRAM_ID,
        market: this.pk,
        purchaserTokenAccount: purchaserTokenPk,
        marketPosition: marketPositionPk,
        marketEscrow: this.escrowPk,
      })
      .rpc()
      .catch((e) => {
        console.error(e);
        throw e;
      });
  }
}

export class ExternalPrograms {
  readonly provider: anchor.AnchorProvider;

  readonly protocolProduct: Program<ProtocolProduct>;

  constructor(
    provider: anchor.AnchorProvider,
    protocolProduct: Program<ProtocolProduct>,
  ) {
    this.provider = provider;
    this.protocolProduct = protocolProduct;
  }

  async createProduct(
    productTitle: string,
    commissionRate: number,
    authority?: Keypair,
  ) {
    const defaultAuthority = authority == undefined;
    const productPk = await findProductPda(
      productTitle,
      this.protocolProduct as Program,
    );
    await this.protocolProduct.methods
      .createProduct(productTitle, commissionRate)
      .accounts({
        product: productPk,
        commissionEscrow: Keypair.generate().publicKey,
        authority: defaultAuthority
          ? monaco.provider.publicKey
          : authority.publicKey,
        payer: monaco.provider.publicKey,
        systemProgram: SystemProgram.programId,
      })
      .signers(defaultAuthority ? [] : [authority])
      .rpc()
      .catch((e) => {
        throw e;
      });

    return productPk;
  }

  async updateProductCommission(
    productTitle: string,
    commissionRate: number,
    authority?: Keypair,
  ) {
    const defaultAuthority = authority == undefined;
    const productPk = await findProductPda(
      productTitle,
      this.protocolProduct as Program,
    );

    await this.protocolProduct.methods
      .updateProductCommissionRate(productTitle, commissionRate)
      .accounts({
        product: productPk,
        authority: defaultAuthority
          ? monaco.provider.publicKey
          : authority.publicKey,
      })
      .signers(defaultAuthority ? [] : [authority])
      .rpc()
      .catch((e) => {
        throw e;
      });
  }
}<|MERGE_RESOLUTION|>--- conflicted
+++ resolved
@@ -34,11 +34,8 @@
 import {
   createPriceLadderWithPrices,
   findCommissionPaymentsQueuePda,
-<<<<<<< HEAD
   findOrderRequestQueuePda,
-=======
   findMarketMatchingQueuePda,
->>>>>>> 55179f93
   findPriceLadderPda,
 } from "../../npm-admin-client";
 
