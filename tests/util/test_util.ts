--- conflicted
+++ resolved
@@ -42,11 +42,8 @@
 import * as idl from "../anchor/protocol_product/protocol_product.json";
 import {
   findCommissionPaymentsQueuePda,
-<<<<<<< HEAD
   findOrderRequestQueuePda,
-=======
   findMarketMatchingQueuePda,
->>>>>>> 55179f93
   PaymentInfo,
 } from "../../npm-admin-client";
 import { getOrCreateMarketType as getOrCreateMarketTypeClient } from "../../npm-admin-client/src/market_type_create";
@@ -281,13 +278,9 @@
       rent: anchor.web3.SYSVAR_RENT_PUBKEY,
       authorisedOperators: authorisedMarketOperators,
       marketOperator: marketOperator.publicKey,
-<<<<<<< HEAD
-      commissionPaymentQueue: paymentsQueuePda,
+      commissionPaymentQueue: commissionPaymentQueuePda,
+      matchingQueue: matchingQueuePda,
       orderRequestQueue: orderRequestQueuePda,
-=======
-      matchingQueue: matchingQueuePda,
-      commissionPaymentQueue: commissionPaymentQueuePda,
->>>>>>> 55179f93
     })
     .signers([marketOperator])
     .rpc();
