import { Keypair, SystemProgram } from "@solana/web3.js";
import { TOKEN_PROGRAM_ID } from "@solana/spl-token";
import * as anchor from "@coral-xyz/anchor";
import { Program } from "@coral-xyz/anchor";
import NodeWallet from "@coral-xyz/anchor/dist/cjs/nodewallet";
import assert from "assert";
import { findEscrowPda, findMarketPda } from "../../npm-client/src/";
import { createNewMint, createWalletWithBalance } from "../util/test_util";
import { Monaco, monaco } from "../util/wrappers";
import {
  findCommissionPaymentsQueuePda,
  findOrderRequestQueuePda,
  findMarketMatchingQueuePda,
} from "../../npm-admin-client";
import { getOrCreateMarketType } from "../../npm-admin-client/src/market_type_create";

describe("Create markets with inplay features", () => {
  it("successfully", async () => {
    const now = Math.floor(new Date().getTime() / 1000);
    const lockTime = now + 1000;
    const eventTime = now + 100;
    const marketPk = await createMarket(
      monaco,
      6,
      3,
      lockTime,
      eventTime,
      true,
      10,
      { none: {} },
      { cancelUnmatched: {} },
    );

    const market = await monaco.fetchMarket(marketPk);

    assert.equal(market.inplayEnabled, true);
    assert.equal(market.inplayOrderDelay, 10);
    assert.equal(market.marketLockTimestamp.toNumber(), lockTime);
    assert.equal(market.eventStartTimestamp.toNumber(), eventTime);
    assert.deepEqual(market.marketLockOrderBehaviour, { none: {} });
    assert.deepEqual(market.eventStartOrderBehaviour, { cancelUnmatched: {} });
  });
});

describe("Market: creation", () => {
  it("Success", async () => {
    const priceLadder = [1.001, 1.01, 1.1];
    // create a new market
    const market = await monaco.create3WayMarket(priceLadder);

    // check the state of the newly created account
    const account = await monaco.fetchMarket(market.pk);
    assert.deepEqual(account.title, "SOME TITLE");
    assert.deepEqual(account.marketType, market.marketTypePk);

    // place some orders to ensure matching pools are created
    const purchaser = await createWalletWithBalance(monaco.provider);
    await market.cachePurchaserTokenPk(purchaser.publicKey);
    await market.airdrop(purchaser, 100);

    for (
      let marketOutcomeIndex = 0;
      marketOutcomeIndex < market.outcomePks.length;
      marketOutcomeIndex++
    ) {
      for (const price of priceLadder) {
        await market.forOrder(marketOutcomeIndex, 1, price, purchaser);
        await market.againstOrder(marketOutcomeIndex, 1, price, purchaser);
      }
    }

    ["TEAM_1_WIN", "DRAW", "TEAM_2_WIN"].forEach(
      async (marketOutcome, marketOutcomeIndex) => {
        assert.deepEqual(
          await Promise.all([
            market.getMarketOutcome(marketOutcomeIndex),
            market.getForMatchingPool(marketOutcomeIndex, 1.001),
            market.getAgainstMatchingPool(marketOutcomeIndex, 1.001),
            market.getForMatchingPool(marketOutcomeIndex, 1.01),
            market.getAgainstMatchingPool(marketOutcomeIndex, 1.01),
            market.getForMatchingPool(marketOutcomeIndex, 1.1),
            market.getAgainstMatchingPool(marketOutcomeIndex, 1.1),
          ]),
          [
            { price: [1.001, 1.01, 1.1], title: marketOutcome },
            { len: 1, liquidity: 1, matched: 0 },
            { len: 1, liquidity: 1, matched: 0 },
            { len: 1, liquidity: 1, matched: 0 },
            { len: 1, liquidity: 1, matched: 0 },
            { len: 1, liquidity: 1, matched: 0 },
            { len: 1, liquidity: 1, matched: 0 },
          ],
        );
      },
    );
  });

  it("success when market type discriminator and value are provided appropriately", async () => {
    const marketTypeDiscriminator = "foo";
    const marketTypeValue = "bar";

    const marketType = "TypeWithDiscrimAndValue";
    const marketTypeResp = await getOrCreateMarketType(
      monaco.program as Program,
      marketType,
      true,
      true,
    );
    if (!marketTypeResp.success) {
      throw new Error(marketTypeResp.errors[0].toString());
    }
    const marketTypePk = marketTypeResp.data.publicKey;

    const mintDecimals = 6;
    const marketDecimals = 3;
    const event = Keypair.generate();
    const marketTitle = "SOME TITLE";
    const now = Math.floor(new Date().getTime() / 1000);
    const marketLockTimestamp = now + 1000;
    const eventStartTimestamp = marketLockTimestamp;

    const [mintPk, authorisedOperatorsPk] = await Promise.all([
      createNewMint(
        monaco.provider,
        monaco.provider.wallet as NodeWallet,
        mintDecimals,
      ),
      monaco.findMarketAuthorisedOperatorsPda(),
    ]);

    const marketPk = (
      await findMarketPda(
        monaco.program as Program,
        event.publicKey,
        marketTypePk,
        marketTypeDiscriminator,
        marketTypeValue,
        mintPk,
      )
    ).data.pda;

    const marketEscrowPk = (
      await findEscrowPda(monaco.program as Program, marketPk)
    ).data.pda;
    const matchingQueuePk = (
      await findMarketMatchingQueuePda(monaco.program as Program, marketPk)
    ).data.pda;
    const marketPaymentQueuePk = (
      await findCommissionPaymentsQueuePda(monaco.program as Program, marketPk)
    ).data.pda;

    await monaco.program.methods
      .createMarket(
        event.publicKey,
        marketTypeDiscriminator,
        marketTypeValue,
        marketTitle,
        marketDecimals,
        new anchor.BN(marketLockTimestamp),
        new anchor.BN(eventStartTimestamp),
        false,
        0,
        { none: {} },
        { none: {} },
      )
      .accounts({
        existingMarket: null,
        market: marketPk,
        marketType: marketTypePk,
        escrow: marketEscrowPk,
        matchingQueue: matchingQueuePk,
        commissionPaymentQueue: marketPaymentQueuePk,
        mint: mintPk,
        rent: anchor.web3.SYSVAR_RENT_PUBKEY,
        authorisedOperators: authorisedOperatorsPk,
        marketOperator: monaco.operatorPk,
        systemProgram: SystemProgram.programId,
        tokenProgram: TOKEN_PROGRAM_ID,
      })
      .rpc();
  });

  it("failure when market type discriminator contains the seed separator", async () => {
    const marketTypeDiscriminator = "a market ␞ discriminator";
    const marketTypeValue = "bar";

    const marketType = "TypeWithDiscrimAndValue";
    const marketTypeResp = await getOrCreateMarketType(
      monaco.program as Program,
      marketType,
      true,
      true,
    );
    if (!marketTypeResp.success) {
      throw new Error(marketTypeResp.errors[0].toString());
    }
    const marketTypePk = marketTypeResp.data.publicKey;

    const mintDecimals = 6;
    const marketDecimals = 3;
    const event = Keypair.generate();
    const marketTitle = "SOME TITLE";
    const now = Math.floor(new Date().getTime() / 1000);
    const marketLockTimestamp = now + 1000;
    const eventStartTimestamp = marketLockTimestamp;

    const [mintPk, authorisedOperatorsPk] = await Promise.all([
      createNewMint(
        monaco.provider,
        monaco.provider.wallet as NodeWallet,
        mintDecimals,
      ),
      monaco.findMarketAuthorisedOperatorsPda(),
    ]);

    const marketPk = (
      await findMarketPda(
        monaco.program as Program,
        event.publicKey,
        marketTypePk,
        marketTypeDiscriminator,
        marketTypeValue,
        mintPk,
      )
    ).data.pda;

    const marketEscrowPk = (
      await findEscrowPda(monaco.program as Program, marketPk)
    ).data.pda;
    const matchingQueuePk = (
      await findMarketMatchingQueuePda(monaco.program as Program, marketPk)
    ).data.pda;
    const marketPaymentQueuePk = (
      await findCommissionPaymentsQueuePda(monaco.program as Program, marketPk)
    ).data.pda;

    try {
      await monaco.program.methods
        .createMarket(
          event.publicKey,
          marketTypeDiscriminator,
          marketTypeValue,
          marketTitle,
          marketDecimals,
          new anchor.BN(marketLockTimestamp),
          new anchor.BN(eventStartTimestamp),
          false,
          0,
          { none: {} },
          { none: {} },
        )
        .accounts({
          existingMarket: null,
          market: marketPk,
          marketType: marketTypePk,
          escrow: marketEscrowPk,
          matchingQueue: matchingQueuePk,
          commissionPaymentQueue: marketPaymentQueuePk,
          mint: mintPk,
          rent: anchor.web3.SYSVAR_RENT_PUBKEY,
          authorisedOperators: authorisedOperatorsPk,
          marketOperator: monaco.operatorPk,
          systemProgram: SystemProgram.programId,
          tokenProgram: TOKEN_PROGRAM_ID,
        })
        .rpc();
      assert.fail("Expected an exception to be thrown");
    } catch (err) {
      assert.equal(
        err.error.errorCode.code,
        "MarketTypeDiscriminatorContainsSeedSeparator",
      );
    }
  });

  it("failure when type discriminator provided but not required by market type", async () => {
    const marketTypeDiscriminator = "Foobar";
    const marketTypeValue = null;

    const marketType = "EventResultWinner";
    const marketTypeResp = await getOrCreateMarketType(
      monaco.program as Program,
      marketType,
      false,
      false,
    );
    if (!marketTypeResp.success) {
      throw new Error(marketTypeResp.errors[0].toString());
    }
    const marketTypePk = marketTypeResp.data.publicKey;

    const mintDecimals = 6;
    const marketDecimals = 3;
    const event = Keypair.generate();
    const marketTitle = "SOME TITLE";
    const now = Math.floor(new Date().getTime() / 1000);
    const marketLockTimestamp = now + 1000;
    const eventStartTimestamp = marketLockTimestamp;

    const [mintPk, authorisedOperatorsPk] = await Promise.all([
      createNewMint(
        monaco.provider,
        monaco.provider.wallet as NodeWallet,
        mintDecimals,
      ),
      monaco.findMarketAuthorisedOperatorsPda(),
    ]);

    const marketPk = (
      await findMarketPda(
        monaco.program as Program,
        event.publicKey,
        marketTypePk,
        marketTypeDiscriminator,
        marketTypeValue,
        mintPk,
      )
    ).data.pda;

    const marketEscrowPk = (
      await findEscrowPda(monaco.program as Program, marketPk)
    ).data.pda;
    const matchingQueuePk = (
      await findMarketMatchingQueuePda(monaco.program as Program, marketPk)
    ).data.pda;
    const marketPaymentQueuePk = (
      await findCommissionPaymentsQueuePda(monaco.program as Program, marketPk)
    ).data.pda;

    const orderRequestQueuePk = (
      await findOrderRequestQueuePda(monaco.program as Program, marketPk)
    ).data.pda;

    try {
      await monaco.program.methods
        .createMarket(
          event.publicKey,
          marketTypeDiscriminator,
          marketTypeValue,
          marketTitle,
          marketDecimals,
          new anchor.BN(marketLockTimestamp),
          new anchor.BN(eventStartTimestamp),
          false,
          0,
          { none: {} },
          { none: {} },
        )
        .accounts({
          existingMarket: null,
          market: marketPk,
          marketType: marketTypePk,
          escrow: marketEscrowPk,
          matchingQueue: matchingQueuePk,
          commissionPaymentQueue: marketPaymentQueuePk,
          orderRequestQueue: orderRequestQueuePk,
          mint: mintPk,
          rent: anchor.web3.SYSVAR_RENT_PUBKEY,
          authorisedOperators: authorisedOperatorsPk,
          marketOperator: monaco.operatorPk,
          systemProgram: SystemProgram.programId,
          tokenProgram: TOKEN_PROGRAM_ID,
        })
        .rpc();
      assert.fail("Expected to fail");
    } catch (err) {
      assert.equal(
        err.error.errorCode.code,
        "MarketTypeDiscriminatorUsageIncorrect",
      );
    }
  });

  it("failure when type discriminator not provided but is required by market type", async () => {
    const marketTypeDiscriminator = null;
    const marketTypeValue = null;

    const marketType = "DiscrimOnly";
    const marketTypeResp = await getOrCreateMarketType(
      monaco.program as Program,
      marketType,
      true,
      false,
    );
    if (!marketTypeResp.success) {
      throw new Error(marketTypeResp.errors[0].toString());
    }
    const marketTypePk = marketTypeResp.data.publicKey;

    const mintDecimals = 6;
    const marketDecimals = 3;
    const event = Keypair.generate();
    const marketTitle = "SOME TITLE";
    const now = Math.floor(new Date().getTime() / 1000);
    const marketLockTimestamp = now + 1000;
    const eventStartTimestamp = marketLockTimestamp;

    const [mintPk, authorisedOperatorsPk] = await Promise.all([
      createNewMint(
        monaco.provider,
        monaco.provider.wallet as NodeWallet,
        mintDecimals,
      ),
      monaco.findMarketAuthorisedOperatorsPda(),
    ]);

    const marketPk = (
      await findMarketPda(
        monaco.program as Program,
        event.publicKey,
        marketTypePk,
        marketTypeDiscriminator,
        marketTypeValue,
        mintPk,
      )
    ).data.pda;

    const marketEscrowPk = (
      await findEscrowPda(monaco.program as Program, marketPk)
    ).data.pda;
    const matchingQueuePk = (
      await findMarketMatchingQueuePda(monaco.program as Program, marketPk)
    ).data.pda;
    const marketPaymentQueuePk = (
      await findCommissionPaymentsQueuePda(monaco.program as Program, marketPk)
    ).data.pda;

    try {
      await monaco.program.methods
        .createMarket(
          event.publicKey,
          marketTypeDiscriminator,
          marketTypeValue,
          marketTitle,
          marketDecimals,
          new anchor.BN(marketLockTimestamp),
          new anchor.BN(eventStartTimestamp),
          false,
          0,
          { none: {} },
          { none: {} },
        )
        .accounts({
          existingMarket: null,
          market: marketPk,
          marketType: marketTypePk,
          escrow: marketEscrowPk,
          matchingQueue: matchingQueuePk,
          commissionPaymentQueue: marketPaymentQueuePk,
          mint: mintPk,
          rent: anchor.web3.SYSVAR_RENT_PUBKEY,
          authorisedOperators: authorisedOperatorsPk,
          marketOperator: monaco.operatorPk,
          systemProgram: SystemProgram.programId,
          tokenProgram: TOKEN_PROGRAM_ID,
        })
        .rpc();
      assert.fail("Expected to fail");
    } catch (err) {
      assert.equal(
        err.error.errorCode.code,
        "MarketTypeDiscriminatorUsageIncorrect",
      );
    }
  });

  it("failure when type value provided but not required by market type", async () => {
    const marketTypeValue = "Foobar";
    const marketTypeDiscriminator = null;

    const marketType = "EventResultWinner";
    const marketTypeResp = await getOrCreateMarketType(
      monaco.program as Program,
      marketType,
      false,
      false,
    );
    if (!marketTypeResp.success) {
      throw new Error(marketTypeResp.errors[0].toString());
    }
    const marketTypePk = marketTypeResp.data.publicKey;

    const mintDecimals = 6;
    const marketDecimals = 3;
    const event = Keypair.generate();

    const marketTitle = "SOME TITLE";
    const now = Math.floor(new Date().getTime() / 1000);
    const marketLockTimestamp = now + 1000;
    const eventStartTimestamp = marketLockTimestamp;

    const [mintPk, authorisedOperatorsPk] = await Promise.all([
      createNewMint(
        monaco.provider,
        monaco.provider.wallet as NodeWallet,
        mintDecimals,
      ),
      monaco.findMarketAuthorisedOperatorsPda(),
    ]);

    const marketPk = (
      await findMarketPda(
        monaco.program as Program,
        event.publicKey,
        marketTypePk,
        marketTypeDiscriminator,
        marketTypeValue,
        mintPk,
      )
    ).data.pda;

    const marketEscrowPk = (
      await findEscrowPda(monaco.program as Program, marketPk)
    ).data.pda;
    const matchingQueuePk = (
      await findMarketMatchingQueuePda(monaco.program as Program, marketPk)
    ).data.pda;
    const marketPaymentQueuePk = (
      await findCommissionPaymentsQueuePda(monaco.program as Program, marketPk)
    ).data.pda;

    const orderRequestQueuePk = (
      await findOrderRequestQueuePda(monaco.program as Program, marketPk)
    ).data.pda;

    try {
      await monaco.program.methods
        .createMarket(
          event.publicKey,
          marketTypeDiscriminator,
          marketTypeValue,
          marketTitle,
          marketDecimals,
          new anchor.BN(marketLockTimestamp),
          new anchor.BN(eventStartTimestamp),
          false,
          0,
          { none: {} },
          { none: {} },
        )
        .accounts({
          existingMarket: null,
          market: marketPk,
          marketType: marketTypePk,
          escrow: marketEscrowPk,
          matchingQueue: matchingQueuePk,
          commissionPaymentQueue: marketPaymentQueuePk,
          orderRequestQueue: orderRequestQueuePk,
          mint: mintPk,
          rent: anchor.web3.SYSVAR_RENT_PUBKEY,
          authorisedOperators: authorisedOperatorsPk,
          marketOperator: monaco.operatorPk,
          systemProgram: SystemProgram.programId,
          tokenProgram: TOKEN_PROGRAM_ID,
        })
        .rpc();
      assert.fail("Expected to fail");
    } catch (err) {
      assert.equal(err.error.errorCode.code, "MarketTypeValueUsageIncorrect");
    }
  });

  it("failure when type value not provided but is required by market type", async () => {
    const marketTypeDiscriminator = null;
    const marketTypeValue = null;

    const marketType = "ValueOnly";
    const marketTypeResp = await getOrCreateMarketType(
      monaco.program as Program,
      marketType,
      false,
      true,
    );
    if (!marketTypeResp.success) {
      throw new Error(marketTypeResp.errors[0].toString());
    }
    const marketTypePk = marketTypeResp.data.publicKey;

    const mintDecimals = 6;
    const marketDecimals = 3;
    const event = Keypair.generate();
    const marketTitle = "SOME TITLE";
    const now = Math.floor(new Date().getTime() / 1000);
    const marketLockTimestamp = now + 1000;
    const eventStartTimestamp = marketLockTimestamp;

    const [mintPk, authorisedOperatorsPk] = await Promise.all([
      createNewMint(
        monaco.provider,
        monaco.provider.wallet as NodeWallet,
        mintDecimals,
      ),
      monaco.findMarketAuthorisedOperatorsPda(),
    ]);

    const marketPk = (
      await findMarketPda(
        monaco.program as Program,
        event.publicKey,
        marketTypePk,
        marketTypeDiscriminator,
        marketTypeValue,
        mintPk,
      )
    ).data.pda;

    const marketEscrowPk = (
      await findEscrowPda(monaco.program as Program, marketPk)
    ).data.pda;
    const matchingQueuePk = (
      await findMarketMatchingQueuePda(monaco.program as Program, marketPk)
    ).data.pda;
    const marketPaymentQueuePk = (
      await findCommissionPaymentsQueuePda(monaco.program as Program, marketPk)
    ).data.pda;

<<<<<<< HEAD
    const orderRequestQueuePk = (
      await findOrderRequestQueuePda(monaco.program as Program, marketPk)
    ).data.pda;

    await monaco.program.methods
      .createMarket(
        event.publicKey,
        marketTypeDiscriminator,
        marketTypeValue,
        marketTitle,
        marketDecimals,
        new anchor.BN(marketLockTimestamp),
        new anchor.BN(eventStartTimestamp),
        false,
        0,
        { none: {} },
        { none: {} },
      )
      .accounts({
        existingMarket: null,
        market: marketPk,
        marketType: marketTypePk,
        escrow: marketEscrowPk,
        matchingQueue: matchingQueuePk,
        commissionPaymentQueue: marketPaymentQueuePk,
        orderRequestQueue: orderRequestQueuePk,
        mint: mintPk,
        rent: anchor.web3.SYSVAR_RENT_PUBKEY,
        authorisedOperators: authorisedOperatorsPk,
        marketOperator: monaco.operatorPk,
        systemProgram: SystemProgram.programId,
        tokenProgram: TOKEN_PROGRAM_ID,
      })
      .rpc();
=======
    try {
      await monaco.program.methods
        .createMarket(
          event.publicKey,
          marketTypeDiscriminator,
          marketTypeValue,
          marketTitle,
          marketDecimals,
          new anchor.BN(marketLockTimestamp),
          new anchor.BN(eventStartTimestamp),
          false,
          0,
          { none: {} },
          { none: {} },
        )
        .accounts({
          existingMarket: null,
          market: marketPk,
          marketType: marketTypePk,
          escrow: marketEscrowPk,
          matchingQueue: matchingQueuePk,
          commissionPaymentQueue: marketPaymentQueuePk,
          mint: mintPk,
          rent: anchor.web3.SYSVAR_RENT_PUBKEY,
          authorisedOperators: authorisedOperatorsPk,
          marketOperator: monaco.operatorPk,
          systemProgram: SystemProgram.programId,
          tokenProgram: TOKEN_PROGRAM_ID,
        })
        .rpc();
      assert.fail("Expected to fail");
    } catch (err) {
      assert.equal(err.error.errorCode.code, "MarketTypeValueUsageIncorrect");
    }
>>>>>>> 2e9d8115
  });

  it("failure when lock time is after event start time", async () => {
    const now = Math.floor(new Date().getTime() / 1000);
    const lockTime = now + 1000;
    const eventTime = now + 100;

    try {
      await createMarket(monaco, 6, 3, lockTime, eventTime);
      assert(false, "an exception should have been thrown");
    } catch (err) {
      assert.equal(
        err.error.errorCode.code,
        "MarketLockTimeAfterEventStartTime",
      );
    }
  });

  it("failure when max_decimals is too large", async () => {
    // Decimals to test with
    const mint_decimals = 6;
    const market_decimals = 4;

    try {
      await createMarket(monaco, mint_decimals, market_decimals);
      assert(false, "an exception should have been thrown");
    } catch (err) {
      assert.equal(err.error.errorCode.code, "MaxDecimalsTooLarge");
    }
  });

  it("failure when max_decimals is larger than mint_decimals (nice error)", async () => {
    // Decimals to test with
    const mint_decimals = 3;
    const market_decimals = 4;

    try {
      await createMarket(monaco, mint_decimals, market_decimals);
      assert(false, "an exception should have been thrown");
    } catch (err) {
      assert.equal(err.error.errorCode.code, "MaxDecimalsTooLarge");
    }
  });

  it("failure when mint_decimals is less than PRICE_SCALE", async () => {
    const mint_decimals = 2; // < 3

    try {
      await createMarket(monaco, mint_decimals, 3);
      assert(false, "an exception should have been thrown");
    } catch (err) {
      assert.equal(err.error.errorCode.code, "MintDecimalsUnsupported");
    }
  });

  it("update price ladder for market outcome", async () => {
    // create a new market
    const market = await monaco.create3WayMarket([1.001, 1.01, 1.1]);

    const pricesToAdd = [9.999, 9.99, 9.9];

    await monaco.program.methods
      .addPricesToMarketOutcome(0, pricesToAdd)
      .accounts({
        outcome: market.outcomePks[0],
        market: market.pk,
        authorisedOperators: await monaco.findMarketAuthorisedOperatorsPda(),
        marketOperator: monaco.operatorPk,
        systemProgram: SystemProgram.programId,
      })
      .rpc()
      .catch((e) => {
        console.error(e);
        throw e;
      });

    const marketOutcome = await monaco.getMarketOutcome(market.outcomePks[0]);

    const expectedPrices = [1.001, 1.01, 1.1, 9.9, 9.99, 9.999];

    assert.deepEqual(marketOutcome.price, expectedPrices);
  });
});

async function createMarket(
  protocol: Monaco,
  mintDecimals: number,
  marketDecimals: number,
  marketLockTimestamp = 1924254038,
  eventStartTimestamp = 1924254038,
  inplayEnabled = false,
  inplayDelay = 0,
  marketLockOrderBehaviour: object = { none: {} },
  eventStartOrderBehaviour: object = { none: {} },
) {
  const event = Keypair.generate();
  const marketType = "EventResultWinner";
  const marketTypeDiscriminator = null;
  const marketTypeValue = null;
  const marketTitle = "SOME TITLE";

  const [mintPk, authorisedOperatorsPk] = await Promise.all([
    createNewMint(
      protocol.provider,
      protocol.provider.wallet as NodeWallet,
      mintDecimals,
    ),
    protocol.findMarketAuthorisedOperatorsPda(),
  ]);

  const marketTypeResp = await getOrCreateMarketType(
    protocol.program as Program,
    marketType,
  );
  if (!marketTypeResp.success) {
    throw new Error(marketTypeResp.errors[0].toString());
  }
  const marketTypePk = marketTypeResp.data.publicKey;

  const marketPk = (
    await findMarketPda(
      protocol.program as Program,
      event.publicKey,
      marketTypePk,
      marketTypeDiscriminator,
      marketTypeValue,
      mintPk,
    )
  ).data.pda;

  const marketEscrowPk = (
    await findEscrowPda(protocol.program as Program, marketPk)
  ).data.pda;
  const matchingQueuePk = (
    await findMarketMatchingQueuePda(monaco.program as Program, marketPk)
  ).data.pda;
  const marketPaymentQueuePk = (
    await findCommissionPaymentsQueuePda(protocol.program as Program, marketPk)
  ).data.pda;

  const orderRequestQueuePk = (
    await findOrderRequestQueuePda(monaco.program as Program, marketPk)
  ).data.pda;

  await protocol.program.methods
    .createMarket(
      event.publicKey,
      marketTypeDiscriminator,
      marketTypeValue,
      marketTitle,
      marketDecimals,
      new anchor.BN(marketLockTimestamp),
      new anchor.BN(eventStartTimestamp),
      inplayEnabled,
      inplayDelay,
      eventStartOrderBehaviour,
      marketLockOrderBehaviour,
    )
    .accounts({
      existingMarket: null,
      market: marketPk,
      marketType: marketTypePk,
      escrow: marketEscrowPk,
      matchingQueue: matchingQueuePk,
      commissionPaymentQueue: marketPaymentQueuePk,
      orderRequestQueue: orderRequestQueuePk,
      mint: mintPk,
      rent: anchor.web3.SYSVAR_RENT_PUBKEY,
      authorisedOperators: authorisedOperatorsPk,
      marketOperator: protocol.operatorPk,
      systemProgram: SystemProgram.programId,
      tokenProgram: TOKEN_PROGRAM_ID,
    })
    .rpc()
    .catch((e) => {
      console.error(e);
      throw e;
    });

  return marketPk;
}<|MERGE_RESOLUTION|>--- conflicted
+++ resolved
@@ -613,43 +613,9 @@
     const marketPaymentQueuePk = (
       await findCommissionPaymentsQueuePda(monaco.program as Program, marketPk)
     ).data.pda;
-
-<<<<<<< HEAD
     const orderRequestQueuePk = (
       await findOrderRequestQueuePda(monaco.program as Program, marketPk)
     ).data.pda;
-
-    await monaco.program.methods
-      .createMarket(
-        event.publicKey,
-        marketTypeDiscriminator,
-        marketTypeValue,
-        marketTitle,
-        marketDecimals,
-        new anchor.BN(marketLockTimestamp),
-        new anchor.BN(eventStartTimestamp),
-        false,
-        0,
-        { none: {} },
-        { none: {} },
-      )
-      .accounts({
-        existingMarket: null,
-        market: marketPk,
-        marketType: marketTypePk,
-        escrow: marketEscrowPk,
-        matchingQueue: matchingQueuePk,
-        commissionPaymentQueue: marketPaymentQueuePk,
-        orderRequestQueue: orderRequestQueuePk,
-        mint: mintPk,
-        rent: anchor.web3.SYSVAR_RENT_PUBKEY,
-        authorisedOperators: authorisedOperatorsPk,
-        marketOperator: monaco.operatorPk,
-        systemProgram: SystemProgram.programId,
-        tokenProgram: TOKEN_PROGRAM_ID,
-      })
-      .rpc();
-=======
     try {
       await monaco.program.methods
         .createMarket(
@@ -672,6 +638,7 @@
           escrow: marketEscrowPk,
           matchingQueue: matchingQueuePk,
           commissionPaymentQueue: marketPaymentQueuePk,
+          orderRequestQueue: orderRequestQueuePk,
           mint: mintPk,
           rent: anchor.web3.SYSVAR_RENT_PUBKEY,
           authorisedOperators: authorisedOperatorsPk,
@@ -684,7 +651,6 @@
     } catch (err) {
       assert.equal(err.error.errorCode.code, "MarketTypeValueUsageIncorrect");
     }
->>>>>>> 2e9d8115
   });
 
   it("failure when lock time is after event start time", async () => {
