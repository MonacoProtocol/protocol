import { Keypair, SystemProgram } from "@solana/web3.js";
import { TOKEN_PROGRAM_ID } from "@solana/spl-token";
import * as anchor from "@coral-xyz/anchor";
import { Program } from "@coral-xyz/anchor";
import NodeWallet from "@coral-xyz/anchor/dist/cjs/nodewallet";
import assert from "assert";
import { findEscrowPda, findMarketPda } from "../../npm-client/src/";
import { createNewMint, createWalletWithBalance } from "../util/test_util";
import { Monaco, monaco } from "../util/wrappers";
<<<<<<< HEAD
import {
  findCommissionPaymentsQueuePda,
  findOrderRequestQueuePda,
  findMarketMatchingQueuePda,
  findMarketFundingPda,
} from "../../npm-admin-client";
=======
>>>>>>> 37a23782
import { getOrCreateMarketType } from "../../npm-admin-client/src/market_type_create";

describe("Create markets with inplay features", () => {
  it("successfully", async () => {
    const now = Math.floor(new Date().getTime() / 1000);
    const lockTime = now + 1000;
    const eventTime = now + 100;
    const marketPk = await createMarket(
      monaco,
      6,
      3,
      lockTime,
      eventTime,
      true,
      10,
      { none: {} },
      { cancelUnmatched: {} },
    );

    const market = await monaco.fetchMarket(marketPk);

    assert.equal(market.inplayEnabled, true);
    assert.equal(market.inplayOrderDelay, 10);
    assert.equal(market.marketLockTimestamp.toNumber(), lockTime);
    assert.equal(market.eventStartTimestamp.toNumber(), eventTime);
    assert.deepEqual(market.marketLockOrderBehaviour, { none: {} });
    assert.deepEqual(market.eventStartOrderBehaviour, { cancelUnmatched: {} });
  });
});

describe("Market: creation", () => {
  it("Success", async () => {
    const priceLadder = [1.001, 1.01, 1.1];
    // create a new market
    const market = await monaco.create3WayMarket(priceLadder);

    // check the state of the newly created account
    const account = await monaco.fetchMarket(market.pk);
    assert.deepEqual(account.title, "SOME TITLE");
    assert.deepEqual(account.marketType, market.marketTypePk);

    // place some orders to ensure matching pools are created
    const purchaser = await createWalletWithBalance(monaco.provider);
    await market.cachePurchaserTokenPk(purchaser.publicKey);
    await market.airdrop(purchaser, 100);

    for (
      let marketOutcomeIndex = 0;
      marketOutcomeIndex < market.outcomePks.length;
      marketOutcomeIndex++
    ) {
      for (const price of priceLadder) {
        await market.forOrder(marketOutcomeIndex, 1, price, purchaser);
        await market.againstOrder(marketOutcomeIndex, 1, price, purchaser);
      }
    }

    ["TEAM_1_WIN", "DRAW", "TEAM_2_WIN"].forEach(
      async (marketOutcome, marketOutcomeIndex) => {
        assert.deepEqual(
          await Promise.all([
            market.getMarketOutcome(marketOutcomeIndex),
            market.getForMatchingPool(marketOutcomeIndex, 1.001),
            market.getAgainstMatchingPool(marketOutcomeIndex, 1.001),
            market.getForMatchingPool(marketOutcomeIndex, 1.01),
            market.getAgainstMatchingPool(marketOutcomeIndex, 1.01),
            market.getForMatchingPool(marketOutcomeIndex, 1.1),
            market.getAgainstMatchingPool(marketOutcomeIndex, 1.1),
          ]),
          [
            { price: [1.001, 1.01, 1.1], title: marketOutcome },
            { len: 1, liquidity: 1, matched: 0 },
            { len: 0, liquidity: 0, matched: 1 },
            { len: 1, liquidity: 1, matched: 0 },
            { len: 0, liquidity: 0, matched: 1 },
            { len: 1, liquidity: 1, matched: 0 },
            { len: 0, liquidity: 0, matched: 1 },
          ],
        );
      },
    );
  });

  it("success when market type discriminator and value are provided appropriately", async () => {
    const marketTypeDiscriminator = "foo";
    const marketTypeValue = "bar";

    const marketType = "TypeWithDiscrimAndValue";
    const marketTypeResp = await getOrCreateMarketType(
      monaco.program as Program,
      marketType,
      true,
      true,
    );
    if (!marketTypeResp.success) {
      throw new Error(marketTypeResp.errors[0].toString());
    }
    const marketTypePk = marketTypeResp.data.publicKey;

    const mintDecimals = 6;
    const marketDecimals = 3;
    const event = Keypair.generate();
    const marketTitle = "SOME TITLE";
    const now = Math.floor(new Date().getTime() / 1000);
    const marketLockTimestamp = now + 1000;
    const eventStartTimestamp = marketLockTimestamp;

    const [mintPk, authorisedOperatorsPk] = await Promise.all([
      createNewMint(
        monaco.provider,
        monaco.provider.wallet as NodeWallet,
        mintDecimals,
      ),
      monaco.findMarketAuthorisedOperatorsPda(),
    ]);

    const marketPk = (
      await findMarketPda(
        monaco.program as Program,
        event.publicKey,
        marketTypePk,
        marketTypeDiscriminator,
        marketTypeValue,
        mintPk,
      )
    ).data.pda;

    const marketEscrowPk = (
      await findEscrowPda(monaco.program as Program, marketPk)
    ).data.pda;
<<<<<<< HEAD
    const matchingQueuePk = (
      await findMarketMatchingQueuePda(monaco.program as Program, marketPk)
    ).data.pda;
    const marketPaymentQueuePk = (
      await findCommissionPaymentsQueuePda(monaco.program as Program, marketPk)
    ).data.pda;
    const marketFundingPk = (
      await findMarketFundingPda(monaco.program as Program, marketPk)
    ).data.pda;
=======
>>>>>>> 37a23782

    await monaco.program.methods
      .createMarket(
        event.publicKey,
        marketTypeDiscriminator,
        marketTypeValue,
        marketTitle,
        marketDecimals,
        new anchor.BN(marketLockTimestamp),
        new anchor.BN(eventStartTimestamp),
        false,
        0,
        { none: {} },
        { none: {} },
      )
      .accounts({
        existingMarket: null,
        market: marketPk,
        marketType: marketTypePk,
        escrow: marketEscrowPk,
<<<<<<< HEAD
        matchingQueue: matchingQueuePk,
        funding: marketFundingPk,
        commissionPaymentQueue: marketPaymentQueuePk,
=======
>>>>>>> 37a23782
        mint: mintPk,
        rent: anchor.web3.SYSVAR_RENT_PUBKEY,
        authorisedOperators: authorisedOperatorsPk,
        marketOperator: monaco.operatorPk,
        systemProgram: SystemProgram.programId,
        tokenProgram: TOKEN_PROGRAM_ID,
      })
      .rpc();
  });

  it("failure when market type discriminator contains the seed separator", async () => {
    const marketTypeDiscriminator = "a market ␞ discriminator";
    const marketTypeValue = "bar";

    const marketType = "TypeWithDiscrimAndValue";
    const marketTypeResp = await getOrCreateMarketType(
      monaco.program as Program,
      marketType,
      true,
      true,
    );
    if (!marketTypeResp.success) {
      throw new Error(marketTypeResp.errors[0].toString());
    }
    const marketTypePk = marketTypeResp.data.publicKey;

    const mintDecimals = 6;
    const marketDecimals = 3;
    const event = Keypair.generate();
    const marketTitle = "SOME TITLE";
    const now = Math.floor(new Date().getTime() / 1000);
    const marketLockTimestamp = now + 1000;
    const eventStartTimestamp = marketLockTimestamp;

    const [mintPk, authorisedOperatorsPk] = await Promise.all([
      createNewMint(
        monaco.provider,
        monaco.provider.wallet as NodeWallet,
        mintDecimals,
      ),
      monaco.findMarketAuthorisedOperatorsPda(),
    ]);

    const marketPk = (
      await findMarketPda(
        monaco.program as Program,
        event.publicKey,
        marketTypePk,
        marketTypeDiscriminator,
        marketTypeValue,
        mintPk,
      )
    ).data.pda;

    const marketEscrowPk = (
      await findEscrowPda(monaco.program as Program, marketPk)
    ).data.pda;
<<<<<<< HEAD
    const matchingQueuePk = (
      await findMarketMatchingQueuePda(monaco.program as Program, marketPk)
    ).data.pda;
    const marketPaymentQueuePk = (
      await findCommissionPaymentsQueuePda(monaco.program as Program, marketPk)
    ).data.pda;
    const marketFundingPk = (
      await findMarketFundingPda(monaco.program as Program, marketPk)
    ).data.pda;
=======
>>>>>>> 37a23782

    try {
      await monaco.program.methods
        .createMarket(
          event.publicKey,
          marketTypeDiscriminator,
          marketTypeValue,
          marketTitle,
          marketDecimals,
          new anchor.BN(marketLockTimestamp),
          new anchor.BN(eventStartTimestamp),
          false,
          0,
          { none: {} },
          { none: {} },
        )
        .accounts({
          existingMarket: null,
          market: marketPk,
          marketType: marketTypePk,
          escrow: marketEscrowPk,
<<<<<<< HEAD
          matchingQueue: matchingQueuePk,
          funding: marketFundingPk,
          commissionPaymentQueue: marketPaymentQueuePk,
=======
>>>>>>> 37a23782
          mint: mintPk,
          rent: anchor.web3.SYSVAR_RENT_PUBKEY,
          authorisedOperators: authorisedOperatorsPk,
          marketOperator: monaco.operatorPk,
          systemProgram: SystemProgram.programId,
          tokenProgram: TOKEN_PROGRAM_ID,
        })
        .rpc();
      assert.fail("Expected an exception to be thrown");
    } catch (err) {
      assert.equal(
        err.error.errorCode.code,
        "MarketTypeDiscriminatorContainsSeedSeparator",
      );
    }
  });

  it("failure when type discriminator provided but not required by market type", async () => {
    const marketTypeDiscriminator = "Foobar";
    const marketTypeValue = null;

    const marketType = "EventResultWinner";
    const marketTypeResp = await getOrCreateMarketType(
      monaco.program as Program,
      marketType,
      false,
      false,
    );
    if (!marketTypeResp.success) {
      throw new Error(marketTypeResp.errors[0].toString());
    }
    const marketTypePk = marketTypeResp.data.publicKey;

    const mintDecimals = 6;
    const marketDecimals = 3;
    const event = Keypair.generate();
    const marketTitle = "SOME TITLE";
    const now = Math.floor(new Date().getTime() / 1000);
    const marketLockTimestamp = now + 1000;
    const eventStartTimestamp = marketLockTimestamp;

    const [mintPk, authorisedOperatorsPk] = await Promise.all([
      createNewMint(
        monaco.provider,
        monaco.provider.wallet as NodeWallet,
        mintDecimals,
      ),
      monaco.findMarketAuthorisedOperatorsPda(),
    ]);

    const marketPk = (
      await findMarketPda(
        monaco.program as Program,
        event.publicKey,
        marketTypePk,
        marketTypeDiscriminator,
        marketTypeValue,
        mintPk,
      )
    ).data.pda;

    const marketEscrowPk = (
      await findEscrowPda(monaco.program as Program, marketPk)
    ).data.pda;
<<<<<<< HEAD
    const matchingQueuePk = (
      await findMarketMatchingQueuePda(monaco.program as Program, marketPk)
    ).data.pda;
    const marketPaymentQueuePk = (
      await findCommissionPaymentsQueuePda(monaco.program as Program, marketPk)
    ).data.pda;
    const marketFundingPk = (
      await findMarketFundingPda(monaco.program as Program, marketPk)
    ).data.pda;

    const orderRequestQueuePk = (
      await findOrderRequestQueuePda(monaco.program as Program, marketPk)
    ).data.pda;
=======
>>>>>>> 37a23782

    try {
      await monaco.program.methods
        .createMarket(
          event.publicKey,
          marketTypeDiscriminator,
          marketTypeValue,
          marketTitle,
          marketDecimals,
          new anchor.BN(marketLockTimestamp),
          new anchor.BN(eventStartTimestamp),
          false,
          0,
          { none: {} },
          { none: {} },
        )
        .accounts({
          existingMarket: null,
          market: marketPk,
          marketType: marketTypePk,
          escrow: marketEscrowPk,
<<<<<<< HEAD
          matchingQueue: matchingQueuePk,
          funding: marketFundingPk,
          commissionPaymentQueue: marketPaymentQueuePk,
          orderRequestQueue: orderRequestQueuePk,
=======
>>>>>>> 37a23782
          mint: mintPk,
          rent: anchor.web3.SYSVAR_RENT_PUBKEY,
          authorisedOperators: authorisedOperatorsPk,
          marketOperator: monaco.operatorPk,
          systemProgram: SystemProgram.programId,
          tokenProgram: TOKEN_PROGRAM_ID,
        })
        .rpc();
      assert.fail("Expected to fail");
    } catch (err) {
      assert.equal(
        err.error.errorCode.code,
        "MarketTypeDiscriminatorUsageIncorrect",
      );
    }
  });

  it("failure when type discriminator not provided but is required by market type", async () => {
    const marketTypeDiscriminator = null;
    const marketTypeValue = null;

    const marketType = "DiscrimOnly";
    const marketTypeResp = await getOrCreateMarketType(
      monaco.program as Program,
      marketType,
      true,
      false,
    );
    if (!marketTypeResp.success) {
      throw new Error(marketTypeResp.errors[0].toString());
    }
    const marketTypePk = marketTypeResp.data.publicKey;

    const mintDecimals = 6;
    const marketDecimals = 3;
    const event = Keypair.generate();
    const marketTitle = "SOME TITLE";
    const now = Math.floor(new Date().getTime() / 1000);
    const marketLockTimestamp = now + 1000;
    const eventStartTimestamp = marketLockTimestamp;

    const [mintPk, authorisedOperatorsPk] = await Promise.all([
      createNewMint(
        monaco.provider,
        monaco.provider.wallet as NodeWallet,
        mintDecimals,
      ),
      monaco.findMarketAuthorisedOperatorsPda(),
    ]);

    const marketPk = (
      await findMarketPda(
        monaco.program as Program,
        event.publicKey,
        marketTypePk,
        marketTypeDiscriminator,
        marketTypeValue,
        mintPk,
      )
    ).data.pda;

    const marketEscrowPk = (
      await findEscrowPda(monaco.program as Program, marketPk)
    ).data.pda;
<<<<<<< HEAD
    const matchingQueuePk = (
      await findMarketMatchingQueuePda(monaco.program as Program, marketPk)
    ).data.pda;
    const marketPaymentQueuePk = (
      await findCommissionPaymentsQueuePda(monaco.program as Program, marketPk)
    ).data.pda;
    const marketFundingPk = (
      await findMarketFundingPda(monaco.program as Program, marketPk)
    ).data.pda;
=======
>>>>>>> 37a23782

    try {
      await monaco.program.methods
        .createMarket(
          event.publicKey,
          marketTypeDiscriminator,
          marketTypeValue,
          marketTitle,
          marketDecimals,
          new anchor.BN(marketLockTimestamp),
          new anchor.BN(eventStartTimestamp),
          false,
          0,
          { none: {} },
          { none: {} },
        )
        .accounts({
          existingMarket: null,
          market: marketPk,
          marketType: marketTypePk,
          escrow: marketEscrowPk,
<<<<<<< HEAD
          matchingQueue: matchingQueuePk,
          funding: marketFundingPk,
          commissionPaymentQueue: marketPaymentQueuePk,
=======
>>>>>>> 37a23782
          mint: mintPk,
          rent: anchor.web3.SYSVAR_RENT_PUBKEY,
          authorisedOperators: authorisedOperatorsPk,
          marketOperator: monaco.operatorPk,
          systemProgram: SystemProgram.programId,
          tokenProgram: TOKEN_PROGRAM_ID,
        })
        .rpc();
      assert.fail("Expected to fail");
    } catch (err) {
      assert.equal(
        err.error.errorCode.code,
        "MarketTypeDiscriminatorUsageIncorrect",
      );
    }
  });

  it("failure when type value provided but not required by market type", async () => {
    const marketTypeValue = "Foobar";
    const marketTypeDiscriminator = null;

    const marketType = "EventResultWinner";
    const marketTypeResp = await getOrCreateMarketType(
      monaco.program as Program,
      marketType,
      false,
      false,
    );
    if (!marketTypeResp.success) {
      throw new Error(marketTypeResp.errors[0].toString());
    }
    const marketTypePk = marketTypeResp.data.publicKey;

    const mintDecimals = 6;
    const marketDecimals = 3;
    const event = Keypair.generate();

    const marketTitle = "SOME TITLE";
    const now = Math.floor(new Date().getTime() / 1000);
    const marketLockTimestamp = now + 1000;
    const eventStartTimestamp = marketLockTimestamp;

    const [mintPk, authorisedOperatorsPk] = await Promise.all([
      createNewMint(
        monaco.provider,
        monaco.provider.wallet as NodeWallet,
        mintDecimals,
      ),
      monaco.findMarketAuthorisedOperatorsPda(),
    ]);

    const marketPk = (
      await findMarketPda(
        monaco.program as Program,
        event.publicKey,
        marketTypePk,
        marketTypeDiscriminator,
        marketTypeValue,
        mintPk,
      )
    ).data.pda;

    const marketEscrowPk = (
      await findEscrowPda(monaco.program as Program, marketPk)
    ).data.pda;
<<<<<<< HEAD
    const matchingQueuePk = (
      await findMarketMatchingQueuePda(monaco.program as Program, marketPk)
    ).data.pda;
    const marketPaymentQueuePk = (
      await findCommissionPaymentsQueuePda(monaco.program as Program, marketPk)
    ).data.pda;
    const marketFundingPk = (
      await findMarketFundingPda(monaco.program as Program, marketPk)
    ).data.pda;

    const orderRequestQueuePk = (
      await findOrderRequestQueuePda(monaco.program as Program, marketPk)
    ).data.pda;
=======
>>>>>>> 37a23782

    try {
      await monaco.program.methods
        .createMarket(
          event.publicKey,
          marketTypeDiscriminator,
          marketTypeValue,
          marketTitle,
          marketDecimals,
          new anchor.BN(marketLockTimestamp),
          new anchor.BN(eventStartTimestamp),
          false,
          0,
          { none: {} },
          { none: {} },
        )
        .accounts({
          existingMarket: null,
          market: marketPk,
          marketType: marketTypePk,
          escrow: marketEscrowPk,
<<<<<<< HEAD
          matchingQueue: matchingQueuePk,
          funding: marketFundingPk,
          commissionPaymentQueue: marketPaymentQueuePk,
          orderRequestQueue: orderRequestQueuePk,
=======
>>>>>>> 37a23782
          mint: mintPk,
          rent: anchor.web3.SYSVAR_RENT_PUBKEY,
          authorisedOperators: authorisedOperatorsPk,
          marketOperator: monaco.operatorPk,
          systemProgram: SystemProgram.programId,
          tokenProgram: TOKEN_PROGRAM_ID,
        })
        .rpc();
      assert.fail("Expected to fail");
    } catch (err) {
      assert.equal(err.error.errorCode.code, "MarketTypeValueUsageIncorrect");
    }
  });

  it("failure when type value not provided but is required by market type", async () => {
    const marketTypeDiscriminator = null;
    const marketTypeValue = null;

    const marketType = "ValueOnly";
    const marketTypeResp = await getOrCreateMarketType(
      monaco.program as Program,
      marketType,
      false,
      true,
    );
    if (!marketTypeResp.success) {
      throw new Error(marketTypeResp.errors[0].toString());
    }
    const marketTypePk = marketTypeResp.data.publicKey;

    const mintDecimals = 6;
    const marketDecimals = 3;
    const event = Keypair.generate();
    const marketTitle = "SOME TITLE";
    const now = Math.floor(new Date().getTime() / 1000);
    const marketLockTimestamp = now + 1000;
    const eventStartTimestamp = marketLockTimestamp;

    const [mintPk, authorisedOperatorsPk] = await Promise.all([
      createNewMint(
        monaco.provider,
        monaco.provider.wallet as NodeWallet,
        mintDecimals,
      ),
      monaco.findMarketAuthorisedOperatorsPda(),
    ]);

    const marketPk = (
      await findMarketPda(
        monaco.program as Program,
        event.publicKey,
        marketTypePk,
        marketTypeDiscriminator,
        marketTypeValue,
        mintPk,
      )
    ).data.pda;

    const marketEscrowPk = (
      await findEscrowPda(monaco.program as Program, marketPk)
    ).data.pda;
<<<<<<< HEAD
    const matchingQueuePk = (
      await findMarketMatchingQueuePda(monaco.program as Program, marketPk)
    ).data.pda;
    const marketPaymentQueuePk = (
      await findCommissionPaymentsQueuePda(monaco.program as Program, marketPk)
    ).data.pda;
    const marketFundingPk = (
      await findMarketFundingPda(monaco.program as Program, marketPk)
    ).data.pda;

    const orderRequestQueuePk = (
      await findOrderRequestQueuePda(monaco.program as Program, marketPk)
    ).data.pda;
=======

>>>>>>> 37a23782
    try {
      await monaco.program.methods
        .createMarket(
          event.publicKey,
          marketTypeDiscriminator,
          marketTypeValue,
          marketTitle,
          marketDecimals,
          new anchor.BN(marketLockTimestamp),
          new anchor.BN(eventStartTimestamp),
          false,
          0,
          { none: {} },
          { none: {} },
        )
        .accounts({
          existingMarket: null,
          market: marketPk,
          marketType: marketTypePk,
          escrow: marketEscrowPk,
<<<<<<< HEAD
          matchingQueue: matchingQueuePk,
          funding: marketFundingPk,
          commissionPaymentQueue: marketPaymentQueuePk,
          orderRequestQueue: orderRequestQueuePk,
=======
>>>>>>> 37a23782
          mint: mintPk,
          rent: anchor.web3.SYSVAR_RENT_PUBKEY,
          authorisedOperators: authorisedOperatorsPk,
          marketOperator: monaco.operatorPk,
          systemProgram: SystemProgram.programId,
          tokenProgram: TOKEN_PROGRAM_ID,
        })
        .rpc();
      assert.fail("Expected to fail");
    } catch (err) {
      assert.equal(err.error.errorCode.code, "MarketTypeValueUsageIncorrect");
    }
  });

  it("failure when lock time is after event start time", async () => {
    const now = Math.floor(new Date().getTime() / 1000);
    const lockTime = now + 1000;
    const eventTime = now + 100;

    try {
      await createMarket(monaco, 6, 3, lockTime, eventTime);
      assert(false, "an exception should have been thrown");
    } catch (err) {
      assert.equal(
        err.error.errorCode.code,
        "MarketLockTimeAfterEventStartTime",
      );
    }
  });

  it("failure when max_decimals is too large", async () => {
    // Decimals to test with
    const mint_decimals = 6;
    const market_decimals = 4;

    try {
      await createMarket(monaco, mint_decimals, market_decimals);
      assert(false, "an exception should have been thrown");
    } catch (err) {
      assert.equal(err.error.errorCode.code, "MaxDecimalsTooLarge");
    }
  });

  it("failure when max_decimals is larger than mint_decimals (nice error)", async () => {
    // Decimals to test with
    const mint_decimals = 3;
    const market_decimals = 4;

    try {
      await createMarket(monaco, mint_decimals, market_decimals);
      assert(false, "an exception should have been thrown");
    } catch (err) {
      assert.equal(err.error.errorCode.code, "MaxDecimalsTooLarge");
    }
  });

  it("failure when mint_decimals is less than PRICE_SCALE", async () => {
    const mint_decimals = 2; // < 3

    try {
      await createMarket(monaco, mint_decimals, 3);
      assert(false, "an exception should have been thrown");
    } catch (err) {
      assert.equal(err.error.errorCode.code, "MintDecimalsUnsupported");
    }
  });

  it("update price ladder for market outcome", async () => {
    // create a new market
    const market = await monaco.create3WayMarket([1.001, 1.01, 1.1]);

    const pricesToAdd = [9.999, 9.99, 9.9];

    await monaco.program.methods
      .addPricesToMarketOutcome(0, pricesToAdd)
      .accounts({
        outcome: market.outcomePks[0],
        market: market.pk,
        authorisedOperators: await monaco.findMarketAuthorisedOperatorsPda(),
        marketOperator: monaco.operatorPk,
        systemProgram: SystemProgram.programId,
      })
      .rpc()
      .catch((e) => {
        console.error(e);
        throw e;
      });

    const marketOutcome = await monaco.getMarketOutcome(market.outcomePks[0]);

    const expectedPrices = [1.001, 1.01, 1.1, 9.9, 9.99, 9.999];

    assert.deepEqual(marketOutcome.price, expectedPrices);
  });
});

async function createMarket(
  protocol: Monaco,
  mintDecimals: number,
  marketDecimals: number,
  marketLockTimestamp = 1924254038,
  eventStartTimestamp = 1924254038,
  inplayEnabled = false,
  inplayDelay = 0,
  marketLockOrderBehaviour: object = { none: {} },
  eventStartOrderBehaviour: object = { none: {} },
) {
  const event = Keypair.generate();
  const marketType = "EventResultWinner";
  const marketTypeDiscriminator = null;
  const marketTypeValue = null;
  const marketTitle = "SOME TITLE";

  const [mintPk, authorisedOperatorsPk] = await Promise.all([
    createNewMint(
      protocol.provider,
      protocol.provider.wallet as NodeWallet,
      mintDecimals,
    ),
    protocol.findMarketAuthorisedOperatorsPda(),
  ]);

  const marketTypeResp = await getOrCreateMarketType(
    protocol.program as Program,
    marketType,
  );
  if (!marketTypeResp.success) {
    throw new Error(marketTypeResp.errors[0].toString());
  }
  const marketTypePk = marketTypeResp.data.publicKey;

  const marketPk = (
    await findMarketPda(
      protocol.program as Program,
      event.publicKey,
      marketTypePk,
      marketTypeDiscriminator,
      marketTypeValue,
      mintPk,
    )
  ).data.pda;

  const marketEscrowPk = (
    await findEscrowPda(protocol.program as Program, marketPk)
  ).data.pda;
  const marketFundingPk = (
    await findMarketFundingPda(monaco.program as Program, marketPk)
  ).data.pda;

  await protocol.program.methods
    .createMarket(
      event.publicKey,
      marketTypeDiscriminator,
      marketTypeValue,
      marketTitle,
      marketDecimals,
      new anchor.BN(marketLockTimestamp),
      new anchor.BN(eventStartTimestamp),
      inplayEnabled,
      inplayDelay,
      eventStartOrderBehaviour,
      marketLockOrderBehaviour,
    )
    .accounts({
      existingMarket: null,
      market: marketPk,
      marketType: marketTypePk,
      escrow: marketEscrowPk,
      authorisedOperators: authorisedOperatorsPk,
      marketOperator: protocol.operatorPk,
      funding: marketFundingPk,
      rent: anchor.web3.SYSVAR_RENT_PUBKEY,
      mint: mintPk,
      systemProgram: SystemProgram.programId,
      tokenProgram: TOKEN_PROGRAM_ID,
    })
    .rpc()
    .catch((e) => {
      console.error(e);
      throw e;
    });

  return marketPk;
}<|MERGE_RESOLUTION|>--- conflicted
+++ resolved
@@ -7,15 +7,7 @@
 import { findEscrowPda, findMarketPda } from "../../npm-client/src/";
 import { createNewMint, createWalletWithBalance } from "../util/test_util";
 import { Monaco, monaco } from "../util/wrappers";
-<<<<<<< HEAD
-import {
-  findCommissionPaymentsQueuePda,
-  findOrderRequestQueuePda,
-  findMarketMatchingQueuePda,
-  findMarketFundingPda,
-} from "../../npm-admin-client";
-=======
->>>>>>> 37a23782
+import { findMarketFundingPda } from "../../npm-admin-client";
 import { getOrCreateMarketType } from "../../npm-admin-client/src/market_type_create";
 
 describe("Create markets with inplay features", () => {
@@ -146,18 +138,9 @@
     const marketEscrowPk = (
       await findEscrowPda(monaco.program as Program, marketPk)
     ).data.pda;
-<<<<<<< HEAD
-    const matchingQueuePk = (
-      await findMarketMatchingQueuePda(monaco.program as Program, marketPk)
-    ).data.pda;
-    const marketPaymentQueuePk = (
-      await findCommissionPaymentsQueuePda(monaco.program as Program, marketPk)
-    ).data.pda;
     const marketFundingPk = (
       await findMarketFundingPda(monaco.program as Program, marketPk)
     ).data.pda;
-=======
->>>>>>> 37a23782
 
     await monaco.program.methods
       .createMarket(
@@ -178,12 +161,7 @@
         market: marketPk,
         marketType: marketTypePk,
         escrow: marketEscrowPk,
-<<<<<<< HEAD
-        matchingQueue: matchingQueuePk,
         funding: marketFundingPk,
-        commissionPaymentQueue: marketPaymentQueuePk,
-=======
->>>>>>> 37a23782
         mint: mintPk,
         rent: anchor.web3.SYSVAR_RENT_PUBKEY,
         authorisedOperators: authorisedOperatorsPk,
@@ -241,18 +219,9 @@
     const marketEscrowPk = (
       await findEscrowPda(monaco.program as Program, marketPk)
     ).data.pda;
-<<<<<<< HEAD
-    const matchingQueuePk = (
-      await findMarketMatchingQueuePda(monaco.program as Program, marketPk)
-    ).data.pda;
-    const marketPaymentQueuePk = (
-      await findCommissionPaymentsQueuePda(monaco.program as Program, marketPk)
-    ).data.pda;
     const marketFundingPk = (
       await findMarketFundingPda(monaco.program as Program, marketPk)
     ).data.pda;
-=======
->>>>>>> 37a23782
 
     try {
       await monaco.program.methods
@@ -274,12 +243,7 @@
           market: marketPk,
           marketType: marketTypePk,
           escrow: marketEscrowPk,
-<<<<<<< HEAD
-          matchingQueue: matchingQueuePk,
           funding: marketFundingPk,
-          commissionPaymentQueue: marketPaymentQueuePk,
-=======
->>>>>>> 37a23782
           mint: mintPk,
           rent: anchor.web3.SYSVAR_RENT_PUBKEY,
           authorisedOperators: authorisedOperatorsPk,
@@ -344,22 +308,9 @@
     const marketEscrowPk = (
       await findEscrowPda(monaco.program as Program, marketPk)
     ).data.pda;
-<<<<<<< HEAD
-    const matchingQueuePk = (
-      await findMarketMatchingQueuePda(monaco.program as Program, marketPk)
-    ).data.pda;
-    const marketPaymentQueuePk = (
-      await findCommissionPaymentsQueuePda(monaco.program as Program, marketPk)
-    ).data.pda;
     const marketFundingPk = (
       await findMarketFundingPda(monaco.program as Program, marketPk)
     ).data.pda;
-
-    const orderRequestQueuePk = (
-      await findOrderRequestQueuePda(monaco.program as Program, marketPk)
-    ).data.pda;
-=======
->>>>>>> 37a23782
 
     try {
       await monaco.program.methods
@@ -381,13 +332,7 @@
           market: marketPk,
           marketType: marketTypePk,
           escrow: marketEscrowPk,
-<<<<<<< HEAD
-          matchingQueue: matchingQueuePk,
           funding: marketFundingPk,
-          commissionPaymentQueue: marketPaymentQueuePk,
-          orderRequestQueue: orderRequestQueuePk,
-=======
->>>>>>> 37a23782
           mint: mintPk,
           rent: anchor.web3.SYSVAR_RENT_PUBKEY,
           authorisedOperators: authorisedOperatorsPk,
@@ -452,18 +397,9 @@
     const marketEscrowPk = (
       await findEscrowPda(monaco.program as Program, marketPk)
     ).data.pda;
-<<<<<<< HEAD
-    const matchingQueuePk = (
-      await findMarketMatchingQueuePda(monaco.program as Program, marketPk)
-    ).data.pda;
-    const marketPaymentQueuePk = (
-      await findCommissionPaymentsQueuePda(monaco.program as Program, marketPk)
-    ).data.pda;
     const marketFundingPk = (
       await findMarketFundingPda(monaco.program as Program, marketPk)
     ).data.pda;
-=======
->>>>>>> 37a23782
 
     try {
       await monaco.program.methods
@@ -485,12 +421,7 @@
           market: marketPk,
           marketType: marketTypePk,
           escrow: marketEscrowPk,
-<<<<<<< HEAD
-          matchingQueue: matchingQueuePk,
           funding: marketFundingPk,
-          commissionPaymentQueue: marketPaymentQueuePk,
-=======
->>>>>>> 37a23782
           mint: mintPk,
           rent: anchor.web3.SYSVAR_RENT_PUBKEY,
           authorisedOperators: authorisedOperatorsPk,
@@ -556,22 +487,9 @@
     const marketEscrowPk = (
       await findEscrowPda(monaco.program as Program, marketPk)
     ).data.pda;
-<<<<<<< HEAD
-    const matchingQueuePk = (
-      await findMarketMatchingQueuePda(monaco.program as Program, marketPk)
-    ).data.pda;
-    const marketPaymentQueuePk = (
-      await findCommissionPaymentsQueuePda(monaco.program as Program, marketPk)
-    ).data.pda;
     const marketFundingPk = (
       await findMarketFundingPda(monaco.program as Program, marketPk)
     ).data.pda;
-
-    const orderRequestQueuePk = (
-      await findOrderRequestQueuePda(monaco.program as Program, marketPk)
-    ).data.pda;
-=======
->>>>>>> 37a23782
 
     try {
       await monaco.program.methods
@@ -593,13 +511,7 @@
           market: marketPk,
           marketType: marketTypePk,
           escrow: marketEscrowPk,
-<<<<<<< HEAD
-          matchingQueue: matchingQueuePk,
           funding: marketFundingPk,
-          commissionPaymentQueue: marketPaymentQueuePk,
-          orderRequestQueue: orderRequestQueuePk,
-=======
->>>>>>> 37a23782
           mint: mintPk,
           rent: anchor.web3.SYSVAR_RENT_PUBKEY,
           authorisedOperators: authorisedOperatorsPk,
@@ -661,23 +573,10 @@
     const marketEscrowPk = (
       await findEscrowPda(monaco.program as Program, marketPk)
     ).data.pda;
-<<<<<<< HEAD
-    const matchingQueuePk = (
-      await findMarketMatchingQueuePda(monaco.program as Program, marketPk)
-    ).data.pda;
-    const marketPaymentQueuePk = (
-      await findCommissionPaymentsQueuePda(monaco.program as Program, marketPk)
-    ).data.pda;
     const marketFundingPk = (
       await findMarketFundingPda(monaco.program as Program, marketPk)
     ).data.pda;
 
-    const orderRequestQueuePk = (
-      await findOrderRequestQueuePda(monaco.program as Program, marketPk)
-    ).data.pda;
-=======
-
->>>>>>> 37a23782
     try {
       await monaco.program.methods
         .createMarket(
@@ -698,13 +597,7 @@
           market: marketPk,
           marketType: marketTypePk,
           escrow: marketEscrowPk,
-<<<<<<< HEAD
-          matchingQueue: matchingQueuePk,
           funding: marketFundingPk,
-          commissionPaymentQueue: marketPaymentQueuePk,
-          orderRequestQueue: orderRequestQueuePk,
-=======
->>>>>>> 37a23782
           mint: mintPk,
           rent: anchor.web3.SYSVAR_RENT_PUBKEY,
           authorisedOperators: authorisedOperatorsPk,
