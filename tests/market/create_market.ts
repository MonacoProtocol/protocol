--- conflicted
+++ resolved
@@ -141,460 +141,13 @@
     const marketEscrowPk = (
       await findEscrowPda(monaco.program as Program, marketPk)
     ).data.pda;
-
+    const matchingQueuePk = (
+      await findMarketMatchingQueuePda(monaco.program as Program, marketPk)
+    ).data.pda;
     const marketPaymentQueuePk = (
       await findCommissionPaymentsQueuePda(monaco.program as Program, marketPk)
     ).data.pda;
 
-    await monaco.program.methods
-      .createMarket(
-        event.publicKey,
-        marketTypeDiscriminator,
-        marketTypeValue,
-        marketTitle,
-        marketDecimals,
-        new anchor.BN(marketLockTimestamp),
-        new anchor.BN(eventStartTimestamp),
-        false,
-        0,
-        { none: {} },
-        { none: {} },
-      )
-      .accounts({
-        existingMarket: null,
-        market: marketPk,
-        marketType: marketTypePk,
-        escrow: marketEscrowPk,
-        commissionPaymentQueue: marketPaymentQueuePk,
-        mint: mintPk,
-        rent: anchor.web3.SYSVAR_RENT_PUBKEY,
-        authorisedOperators: authorisedOperatorsPk,
-        marketOperator: monaco.operatorPk,
-        systemProgram: SystemProgram.programId,
-        tokenProgram: TOKEN_PROGRAM_ID,
-      })
-      .rpc();
-  });
-
-  it("failure when market type discriminator contains the seed separator", async () => {
-    const marketTypeDiscriminator = "a market ␞ discriminator";
-    const marketTypeValue = "bar";
-
-    const marketType = "TypeWithDiscrimAndValue";
-    const marketTypeResp = await getOrCreateMarketType(
-      monaco.program as Program,
-      marketType,
-      true,
-      true,
-    );
-    if (!marketTypeResp.success) {
-      throw new Error(marketTypeResp.errors[0].toString());
-    }
-    const marketTypePk = marketTypeResp.data.publicKey;
-
-    const mintDecimals = 6;
-    const marketDecimals = 3;
-    const event = Keypair.generate();
-    const marketTitle = "SOME TITLE";
-    const now = Math.floor(new Date().getTime() / 1000);
-    const marketLockTimestamp = now + 1000;
-    const eventStartTimestamp = marketLockTimestamp;
-
-    const [mintPk, authorisedOperatorsPk] = await Promise.all([
-      createNewMint(
-        monaco.provider,
-        monaco.provider.wallet as NodeWallet,
-        mintDecimals,
-      ),
-      monaco.findMarketAuthorisedOperatorsPda(),
-    ]);
-
-    const marketPk = (
-      await findMarketPda(
-        monaco.program as Program,
-        event.publicKey,
-        marketTypePk,
-        marketTypeDiscriminator,
-        marketTypeValue,
-        mintPk,
-      )
-    ).data.pda;
-
-    const marketEscrowPk = (
-      await findEscrowPda(monaco.program as Program, marketPk)
-    ).data.pda;
-
-    const marketPaymentQueuePk = (
-      await findCommissionPaymentsQueuePda(monaco.program as Program, marketPk)
-    ).data.pda;
-
-    try {
-      await monaco.program.methods
-        .createMarket(
-          event.publicKey,
-          marketTypeDiscriminator,
-          marketTypeValue,
-          marketTitle,
-          marketDecimals,
-          new anchor.BN(marketLockTimestamp),
-          new anchor.BN(eventStartTimestamp),
-          false,
-          0,
-          { none: {} },
-          { none: {} },
-        )
-        .accounts({
-          existingMarket: null,
-          market: marketPk,
-          marketType: marketTypePk,
-          escrow: marketEscrowPk,
-          commissionPaymentQueue: marketPaymentQueuePk,
-          mint: mintPk,
-          rent: anchor.web3.SYSVAR_RENT_PUBKEY,
-          authorisedOperators: authorisedOperatorsPk,
-          marketOperator: monaco.operatorPk,
-          systemProgram: SystemProgram.programId,
-          tokenProgram: TOKEN_PROGRAM_ID,
-        })
-        .rpc();
-      assert.fail("Expected an exception to be thrown");
-    } catch (err) {
-      assert.equal(
-        err.error.errorCode.code,
-        "MarketTypeDiscriminatorContainsSeedSeparator",
-      );
-    }
-  });
-
-  it("failure when type discriminator provided but not required by market type", async () => {
-    const marketTypeDiscriminator = "Foobar";
-    const marketTypeValue = null;
-
-    const marketType = "EventResultWinner";
-    const marketTypeResp = await getOrCreateMarketType(
-      monaco.program as Program,
-      marketType,
-      false,
-      false,
-    );
-    if (!marketTypeResp.success) {
-      throw new Error(marketTypeResp.errors[0].toString());
-    }
-    const marketTypePk = marketTypeResp.data.publicKey;
-
-    const mintDecimals = 6;
-    const marketDecimals = 3;
-    const event = Keypair.generate();
-    const marketTitle = "SOME TITLE";
-    const now = Math.floor(new Date().getTime() / 1000);
-    const marketLockTimestamp = now + 1000;
-    const eventStartTimestamp = marketLockTimestamp;
-
-    const [mintPk, authorisedOperatorsPk] = await Promise.all([
-      createNewMint(
-        monaco.provider,
-        monaco.provider.wallet as NodeWallet,
-        mintDecimals,
-      ),
-      monaco.findMarketAuthorisedOperatorsPda(),
-    ]);
-
-    const marketPk = (
-      await findMarketPda(
-        monaco.program as Program,
-        event.publicKey,
-        marketTypePk,
-        marketTypeDiscriminator,
-        marketTypeValue,
-        mintPk,
-      )
-    ).data.pda;
-
-    const marketEscrowPk = (
-      await findEscrowPda(monaco.program as Program, marketPk)
-    ).data.pda;
-    const matchingQueuePk = (
-      await findMarketMatchingQueuePda(monaco.program as Program, marketPk)
-    ).data.pda;
-    const marketPaymentQueuePk = (
-      await findCommissionPaymentsQueuePda(monaco.program as Program, marketPk)
-    ).data.pda;
-
-    try {
-      await monaco.program.methods
-        .createMarket(
-          event.publicKey,
-          marketTypeDiscriminator,
-          marketTypeValue,
-          marketTitle,
-          marketDecimals,
-          new anchor.BN(marketLockTimestamp),
-          new anchor.BN(eventStartTimestamp),
-          false,
-          0,
-          { none: {} },
-          { none: {} },
-        )
-        .accounts({
-          existingMarket: null,
-          market: marketPk,
-          marketType: marketTypePk,
-          escrow: marketEscrowPk,
-          matchingQueue: matchingQueuePk,
-          commissionPaymentQueue: marketPaymentQueuePk,
-          mint: mintPk,
-          rent: anchor.web3.SYSVAR_RENT_PUBKEY,
-          authorisedOperators: authorisedOperatorsPk,
-          marketOperator: monaco.operatorPk,
-          systemProgram: SystemProgram.programId,
-          tokenProgram: TOKEN_PROGRAM_ID,
-        })
-        .rpc();
-      assert.fail("Expected to fail");
-    } catch (err) {
-      assert.equal(
-        err.error.errorCode.code,
-        "MarketTypeDiscriminatorUsageIncorrect",
-      );
-    }
-  });
-
-  it("failure when type discriminator not provided but is required by market type", async () => {
-    const marketTypeDiscriminator = null;
-    const marketTypeValue = null;
-
-    const marketType = "DiscrimOnly";
-    const marketTypeResp = await getOrCreateMarketType(
-      monaco.program as Program,
-      marketType,
-      true,
-      false,
-    );
-    if (!marketTypeResp.success) {
-      throw new Error(marketTypeResp.errors[0].toString());
-    }
-    const marketTypePk = marketTypeResp.data.publicKey;
-
-    const mintDecimals = 6;
-    const marketDecimals = 3;
-    const event = Keypair.generate();
-    const marketTitle = "SOME TITLE";
-    const now = Math.floor(new Date().getTime() / 1000);
-    const marketLockTimestamp = now + 1000;
-    const eventStartTimestamp = marketLockTimestamp;
-
-    const [mintPk, authorisedOperatorsPk] = await Promise.all([
-      createNewMint(
-        monaco.provider,
-        monaco.provider.wallet as NodeWallet,
-        mintDecimals,
-      ),
-      monaco.findMarketAuthorisedOperatorsPda(),
-    ]);
-
-    const marketPk = (
-      await findMarketPda(
-        monaco.program as Program,
-        event.publicKey,
-        marketTypePk,
-        marketTypeDiscriminator,
-        marketTypeValue,
-        mintPk,
-      )
-    ).data.pda;
-
-    const marketEscrowPk = (
-      await findEscrowPda(monaco.program as Program, marketPk)
-    ).data.pda;
-
-    const marketPaymentQueuePk = (
-      await findCommissionPaymentsQueuePda(monaco.program as Program, marketPk)
-    ).data.pda;
-
-    try {
-      await monaco.program.methods
-        .createMarket(
-          event.publicKey,
-          marketTypeDiscriminator,
-          marketTypeValue,
-          marketTitle,
-          marketDecimals,
-          new anchor.BN(marketLockTimestamp),
-          new anchor.BN(eventStartTimestamp),
-          false,
-          0,
-          { none: {} },
-          { none: {} },
-        )
-        .accounts({
-          existingMarket: null,
-          market: marketPk,
-          marketType: marketTypePk,
-          escrow: marketEscrowPk,
-          commissionPaymentQueue: marketPaymentQueuePk,
-          mint: mintPk,
-          rent: anchor.web3.SYSVAR_RENT_PUBKEY,
-          authorisedOperators: authorisedOperatorsPk,
-          marketOperator: monaco.operatorPk,
-          systemProgram: SystemProgram.programId,
-          tokenProgram: TOKEN_PROGRAM_ID,
-        })
-        .rpc();
-      assert.fail("Expected to fail");
-    } catch (err) {
-      assert.equal(
-        err.error.errorCode.code,
-        "MarketTypeDiscriminatorUsageIncorrect",
-      );
-    }
-  });
-
-  it("failure when type value provided but not required by market type", async () => {
-    const marketTypeValue = "Foobar";
-    const marketTypeDiscriminator = null;
-
-    const marketType = "EventResultWinner";
-    const marketTypeResp = await getOrCreateMarketType(
-      monaco.program as Program,
-      marketType,
-      false,
-      false,
-    );
-    if (!marketTypeResp.success) {
-      throw new Error(marketTypeResp.errors[0].toString());
-    }
-    const marketTypePk = marketTypeResp.data.publicKey;
-
-    const mintDecimals = 6;
-    const marketDecimals = 3;
-    const event = Keypair.generate();
-
-    const marketTitle = "SOME TITLE";
-    const now = Math.floor(new Date().getTime() / 1000);
-    const marketLockTimestamp = now + 1000;
-    const eventStartTimestamp = marketLockTimestamp;
-
-    const [mintPk, authorisedOperatorsPk] = await Promise.all([
-      createNewMint(
-        monaco.provider,
-        monaco.provider.wallet as NodeWallet,
-        mintDecimals,
-      ),
-      monaco.findMarketAuthorisedOperatorsPda(),
-    ]);
-
-    const marketPk = (
-      await findMarketPda(
-        monaco.program as Program,
-        event.publicKey,
-        marketTypePk,
-        marketTypeDiscriminator,
-        marketTypeValue,
-        mintPk,
-      )
-    ).data.pda;
-
-    const marketEscrowPk = (
-      await findEscrowPda(monaco.program as Program, marketPk)
-    ).data.pda;
-    const matchingQueuePk = (
-      await findMarketMatchingQueuePda(monaco.program as Program, marketPk)
-    ).data.pda;
-    const marketPaymentQueuePk = (
-      await findCommissionPaymentsQueuePda(monaco.program as Program, marketPk)
-    ).data.pda;
-
-    try {
-      await monaco.program.methods
-        .createMarket(
-          event.publicKey,
-          marketTypeDiscriminator,
-          marketTypeValue,
-          marketTitle,
-          marketDecimals,
-          new anchor.BN(marketLockTimestamp),
-          new anchor.BN(eventStartTimestamp),
-          false,
-          0,
-          { none: {} },
-          { none: {} },
-        )
-        .accounts({
-          existingMarket: null,
-          market: marketPk,
-          marketType: marketTypePk,
-          escrow: marketEscrowPk,
-          matchingQueue: matchingQueuePk,
-          commissionPaymentQueue: marketPaymentQueuePk,
-          mint: mintPk,
-          rent: anchor.web3.SYSVAR_RENT_PUBKEY,
-          authorisedOperators: authorisedOperatorsPk,
-          marketOperator: monaco.operatorPk,
-          systemProgram: SystemProgram.programId,
-          tokenProgram: TOKEN_PROGRAM_ID,
-        })
-        .rpc();
-      assert.fail("Expected to fail");
-    } catch (err) {
-      assert.equal(err.error.errorCode.code, "MarketTypeValueUsageIncorrect");
-    }
-  });
-
-  it("failure when type value not provided but is required by market type", async () => {
-    const marketTypeDiscriminator = null;
-    const marketTypeValue = null;
-
-    const marketType = "ValueOnly";
-    const marketTypeResp = await getOrCreateMarketType(
-      monaco.program as Program,
-      marketType,
-      false,
-      true,
-    );
-    if (!marketTypeResp.success) {
-      throw new Error(marketTypeResp.errors[0].toString());
-    }
-    const marketTypePk = marketTypeResp.data.publicKey;
-
-    const mintDecimals = 6;
-    const marketDecimals = 3;
-    const event = Keypair.generate();
-    const marketTitle = "SOME TITLE";
-    const now = Math.floor(new Date().getTime() / 1000);
-    const marketLockTimestamp = now + 1000;
-    const eventStartTimestamp = marketLockTimestamp;
-
-    const [mintPk, authorisedOperatorsPk] = await Promise.all([
-      createNewMint(
-        monaco.provider,
-        monaco.provider.wallet as NodeWallet,
-        mintDecimals,
-      ),
-      monaco.findMarketAuthorisedOperatorsPda(),
-    ]);
-
-    const marketPk = (
-      await findMarketPda(
-        monaco.program as Program,
-        event.publicKey,
-        marketTypePk,
-        marketTypeDiscriminator,
-        marketTypeValue,
-        mintPk,
-      )
-    ).data.pda;
-
-    const marketEscrowPk = (
-      await findEscrowPda(monaco.program as Program, marketPk)
-    ).data.pda;
-    const matchingQueuePk = (
-      await findMarketMatchingQueuePda(monaco.program as Program, marketPk)
-    ).data.pda;
-    const marketPaymentQueuePk = (
-      await findCommissionPaymentsQueuePda(monaco.program as Program, marketPk)
-    ).data.pda;
-
-<<<<<<< HEAD
     await monaco.program.methods
       .createMarket(
         event.publicKey,
@@ -624,7 +177,62 @@
         tokenProgram: TOKEN_PROGRAM_ID,
       })
       .rpc();
-=======
+  });
+
+  it("failure when market type discriminator contains the seed separator", async () => {
+    const marketTypeDiscriminator = "a market ␞ discriminator";
+    const marketTypeValue = "bar";
+
+    const marketType = "TypeWithDiscrimAndValue";
+    const marketTypeResp = await getOrCreateMarketType(
+      monaco.program as Program,
+      marketType,
+      true,
+      true,
+    );
+    if (!marketTypeResp.success) {
+      throw new Error(marketTypeResp.errors[0].toString());
+    }
+    const marketTypePk = marketTypeResp.data.publicKey;
+
+    const mintDecimals = 6;
+    const marketDecimals = 3;
+    const event = Keypair.generate();
+    const marketTitle = "SOME TITLE";
+    const now = Math.floor(new Date().getTime() / 1000);
+    const marketLockTimestamp = now + 1000;
+    const eventStartTimestamp = marketLockTimestamp;
+
+    const [mintPk, authorisedOperatorsPk] = await Promise.all([
+      createNewMint(
+        monaco.provider,
+        monaco.provider.wallet as NodeWallet,
+        mintDecimals,
+      ),
+      monaco.findMarketAuthorisedOperatorsPda(),
+    ]);
+
+    const marketPk = (
+      await findMarketPda(
+        monaco.program as Program,
+        event.publicKey,
+        marketTypePk,
+        marketTypeDiscriminator,
+        marketTypeValue,
+        mintPk,
+      )
+    ).data.pda;
+
+    const marketEscrowPk = (
+      await findEscrowPda(monaco.program as Program, marketPk)
+    ).data.pda;
+    const matchingQueuePk = (
+      await findMarketMatchingQueuePda(monaco.program as Program, marketPk)
+    ).data.pda;
+    const marketPaymentQueuePk = (
+      await findCommissionPaymentsQueuePda(monaco.program as Program, marketPk)
+    ).data.pda;
+
     try {
       await monaco.program.methods
         .createMarket(
@@ -645,6 +253,287 @@
           market: marketPk,
           marketType: marketTypePk,
           escrow: marketEscrowPk,
+          matchingQueue: matchingQueuePk,
+          commissionPaymentQueue: marketPaymentQueuePk,
+          mint: mintPk,
+          rent: anchor.web3.SYSVAR_RENT_PUBKEY,
+          authorisedOperators: authorisedOperatorsPk,
+          marketOperator: monaco.operatorPk,
+          systemProgram: SystemProgram.programId,
+          tokenProgram: TOKEN_PROGRAM_ID,
+        })
+        .rpc();
+      assert.fail("Expected an exception to be thrown");
+    } catch (err) {
+      assert.equal(
+        err.error.errorCode.code,
+        "MarketTypeDiscriminatorContainsSeedSeparator",
+      );
+    }
+  });
+
+  it("failure when type discriminator provided but not required by market type", async () => {
+    const marketTypeDiscriminator = "Foobar";
+    const marketTypeValue = null;
+
+    const marketType = "EventResultWinner";
+    const marketTypeResp = await getOrCreateMarketType(
+      monaco.program as Program,
+      marketType,
+      false,
+      false,
+    );
+    if (!marketTypeResp.success) {
+      throw new Error(marketTypeResp.errors[0].toString());
+    }
+    const marketTypePk = marketTypeResp.data.publicKey;
+
+    const mintDecimals = 6;
+    const marketDecimals = 3;
+    const event = Keypair.generate();
+    const marketTitle = "SOME TITLE";
+    const now = Math.floor(new Date().getTime() / 1000);
+    const marketLockTimestamp = now + 1000;
+    const eventStartTimestamp = marketLockTimestamp;
+
+    const [mintPk, authorisedOperatorsPk] = await Promise.all([
+      createNewMint(
+        monaco.provider,
+        monaco.provider.wallet as NodeWallet,
+        mintDecimals,
+      ),
+      monaco.findMarketAuthorisedOperatorsPda(),
+    ]);
+
+    const marketPk = (
+      await findMarketPda(
+        monaco.program as Program,
+        event.publicKey,
+        marketTypePk,
+        marketTypeDiscriminator,
+        marketTypeValue,
+        mintPk,
+      )
+    ).data.pda;
+
+    const marketEscrowPk = (
+      await findEscrowPda(monaco.program as Program, marketPk)
+    ).data.pda;
+    const matchingQueuePk = (
+      await findMarketMatchingQueuePda(monaco.program as Program, marketPk)
+    ).data.pda;
+    const marketPaymentQueuePk = (
+      await findCommissionPaymentsQueuePda(monaco.program as Program, marketPk)
+    ).data.pda;
+
+    try {
+      await monaco.program.methods
+        .createMarket(
+          event.publicKey,
+          marketTypeDiscriminator,
+          marketTypeValue,
+          marketTitle,
+          marketDecimals,
+          new anchor.BN(marketLockTimestamp),
+          new anchor.BN(eventStartTimestamp),
+          false,
+          0,
+          { none: {} },
+          { none: {} },
+        )
+        .accounts({
+          existingMarket: null,
+          market: marketPk,
+          marketType: marketTypePk,
+          escrow: marketEscrowPk,
+          matchingQueue: matchingQueuePk,
+          commissionPaymentQueue: marketPaymentQueuePk,
+          mint: mintPk,
+          rent: anchor.web3.SYSVAR_RENT_PUBKEY,
+          authorisedOperators: authorisedOperatorsPk,
+          marketOperator: monaco.operatorPk,
+          systemProgram: SystemProgram.programId,
+          tokenProgram: TOKEN_PROGRAM_ID,
+        })
+        .rpc();
+      assert.fail("Expected to fail");
+    } catch (err) {
+      assert.equal(
+        err.error.errorCode.code,
+        "MarketTypeDiscriminatorUsageIncorrect",
+      );
+    }
+  });
+
+  it("failure when type discriminator not provided but is required by market type", async () => {
+    const marketTypeDiscriminator = null;
+    const marketTypeValue = null;
+
+    const marketType = "DiscrimOnly";
+    const marketTypeResp = await getOrCreateMarketType(
+      monaco.program as Program,
+      marketType,
+      true,
+      false,
+    );
+    if (!marketTypeResp.success) {
+      throw new Error(marketTypeResp.errors[0].toString());
+    }
+    const marketTypePk = marketTypeResp.data.publicKey;
+
+    const mintDecimals = 6;
+    const marketDecimals = 3;
+    const event = Keypair.generate();
+    const marketTitle = "SOME TITLE";
+    const now = Math.floor(new Date().getTime() / 1000);
+    const marketLockTimestamp = now + 1000;
+    const eventStartTimestamp = marketLockTimestamp;
+
+    const [mintPk, authorisedOperatorsPk] = await Promise.all([
+      createNewMint(
+        monaco.provider,
+        monaco.provider.wallet as NodeWallet,
+        mintDecimals,
+      ),
+      monaco.findMarketAuthorisedOperatorsPda(),
+    ]);
+
+    const marketPk = (
+      await findMarketPda(
+        monaco.program as Program,
+        event.publicKey,
+        marketTypePk,
+        marketTypeDiscriminator,
+        marketTypeValue,
+        mintPk,
+      )
+    ).data.pda;
+
+    const marketEscrowPk = (
+      await findEscrowPda(monaco.program as Program, marketPk)
+    ).data.pda;
+    const matchingQueuePk = (
+      await findMarketMatchingQueuePda(monaco.program as Program, marketPk)
+    ).data.pda;
+    const marketPaymentQueuePk = (
+      await findCommissionPaymentsQueuePda(monaco.program as Program, marketPk)
+    ).data.pda;
+
+    try {
+      await monaco.program.methods
+        .createMarket(
+          event.publicKey,
+          marketTypeDiscriminator,
+          marketTypeValue,
+          marketTitle,
+          marketDecimals,
+          new anchor.BN(marketLockTimestamp),
+          new anchor.BN(eventStartTimestamp),
+          false,
+          0,
+          { none: {} },
+          { none: {} },
+        )
+        .accounts({
+          existingMarket: null,
+          market: marketPk,
+          marketType: marketTypePk,
+          escrow: marketEscrowPk,
+          matchingQueue: matchingQueuePk,
+          commissionPaymentQueue: marketPaymentQueuePk,
+          mint: mintPk,
+          rent: anchor.web3.SYSVAR_RENT_PUBKEY,
+          authorisedOperators: authorisedOperatorsPk,
+          marketOperator: monaco.operatorPk,
+          systemProgram: SystemProgram.programId,
+          tokenProgram: TOKEN_PROGRAM_ID,
+        })
+        .rpc();
+      assert.fail("Expected to fail");
+    } catch (err) {
+      assert.equal(
+        err.error.errorCode.code,
+        "MarketTypeDiscriminatorUsageIncorrect",
+      );
+    }
+  });
+
+  it("failure when type value provided but not required by market type", async () => {
+    const marketTypeValue = "Foobar";
+    const marketTypeDiscriminator = null;
+
+    const marketType = "EventResultWinner";
+    const marketTypeResp = await getOrCreateMarketType(
+      monaco.program as Program,
+      marketType,
+      false,
+      false,
+    );
+    if (!marketTypeResp.success) {
+      throw new Error(marketTypeResp.errors[0].toString());
+    }
+    const marketTypePk = marketTypeResp.data.publicKey;
+
+    const mintDecimals = 6;
+    const marketDecimals = 3;
+    const event = Keypair.generate();
+
+    const marketTitle = "SOME TITLE";
+    const now = Math.floor(new Date().getTime() / 1000);
+    const marketLockTimestamp = now + 1000;
+    const eventStartTimestamp = marketLockTimestamp;
+
+    const [mintPk, authorisedOperatorsPk] = await Promise.all([
+      createNewMint(
+        monaco.provider,
+        monaco.provider.wallet as NodeWallet,
+        mintDecimals,
+      ),
+      monaco.findMarketAuthorisedOperatorsPda(),
+    ]);
+
+    const marketPk = (
+      await findMarketPda(
+        monaco.program as Program,
+        event.publicKey,
+        marketTypePk,
+        marketTypeDiscriminator,
+        marketTypeValue,
+        mintPk,
+      )
+    ).data.pda;
+
+    const marketEscrowPk = (
+      await findEscrowPda(monaco.program as Program, marketPk)
+    ).data.pda;
+    const matchingQueuePk = (
+      await findMarketMatchingQueuePda(monaco.program as Program, marketPk)
+    ).data.pda;
+    const marketPaymentQueuePk = (
+      await findCommissionPaymentsQueuePda(monaco.program as Program, marketPk)
+    ).data.pda;
+
+    try {
+      await monaco.program.methods
+        .createMarket(
+          event.publicKey,
+          marketTypeDiscriminator,
+          marketTypeValue,
+          marketTitle,
+          marketDecimals,
+          new anchor.BN(marketLockTimestamp),
+          new anchor.BN(eventStartTimestamp),
+          false,
+          0,
+          { none: {} },
+          { none: {} },
+        )
+        .accounts({
+          existingMarket: null,
+          market: marketPk,
+          marketType: marketTypePk,
+          escrow: marketEscrowPk,
+          matchingQueue: matchingQueuePk,
           commissionPaymentQueue: marketPaymentQueuePk,
           mint: mintPk,
           rent: anchor.web3.SYSVAR_RENT_PUBKEY,
@@ -658,7 +547,96 @@
     } catch (err) {
       assert.equal(err.error.errorCode.code, "MarketTypeValueUsageIncorrect");
     }
->>>>>>> fa935fa8
+  });
+
+  it("failure when type value not provided but is required by market type", async () => {
+    const marketTypeDiscriminator = null;
+    const marketTypeValue = null;
+
+    const marketType = "ValueOnly";
+    const marketTypeResp = await getOrCreateMarketType(
+      monaco.program as Program,
+      marketType,
+      false,
+      true,
+    );
+    if (!marketTypeResp.success) {
+      throw new Error(marketTypeResp.errors[0].toString());
+    }
+    const marketTypePk = marketTypeResp.data.publicKey;
+
+    const mintDecimals = 6;
+    const marketDecimals = 3;
+    const event = Keypair.generate();
+    const marketTitle = "SOME TITLE";
+    const now = Math.floor(new Date().getTime() / 1000);
+    const marketLockTimestamp = now + 1000;
+    const eventStartTimestamp = marketLockTimestamp;
+
+    const [mintPk, authorisedOperatorsPk] = await Promise.all([
+      createNewMint(
+        monaco.provider,
+        monaco.provider.wallet as NodeWallet,
+        mintDecimals,
+      ),
+      monaco.findMarketAuthorisedOperatorsPda(),
+    ]);
+
+    const marketPk = (
+      await findMarketPda(
+        monaco.program as Program,
+        event.publicKey,
+        marketTypePk,
+        marketTypeDiscriminator,
+        marketTypeValue,
+        mintPk,
+      )
+    ).data.pda;
+
+    const marketEscrowPk = (
+      await findEscrowPda(monaco.program as Program, marketPk)
+    ).data.pda;
+    const matchingQueuePk = (
+      await findMarketMatchingQueuePda(monaco.program as Program, marketPk)
+    ).data.pda;
+    const marketPaymentQueuePk = (
+      await findCommissionPaymentsQueuePda(monaco.program as Program, marketPk)
+    ).data.pda;
+
+    try {
+      await monaco.program.methods
+        .createMarket(
+          event.publicKey,
+          marketTypeDiscriminator,
+          marketTypeValue,
+          marketTitle,
+          marketDecimals,
+          new anchor.BN(marketLockTimestamp),
+          new anchor.BN(eventStartTimestamp),
+          false,
+          0,
+          { none: {} },
+          { none: {} },
+        )
+        .accounts({
+          existingMarket: null,
+          market: marketPk,
+          marketType: marketTypePk,
+          escrow: marketEscrowPk,
+          matchingQueue: matchingQueuePk,
+          commissionPaymentQueue: marketPaymentQueuePk,
+          mint: mintPk,
+          rent: anchor.web3.SYSVAR_RENT_PUBKEY,
+          authorisedOperators: authorisedOperatorsPk,
+          marketOperator: monaco.operatorPk,
+          systemProgram: SystemProgram.programId,
+          tokenProgram: TOKEN_PROGRAM_ID,
+        })
+        .rpc();
+      assert.fail("Expected to fail");
+    } catch (err) {
+      assert.equal(err.error.errorCode.code, "MarketTypeValueUsageIncorrect");
+    }
   });
 
   it("failure when lock time is after event start time", async () => {
