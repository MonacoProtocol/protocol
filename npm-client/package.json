{
  "name": "@monaco-protocol/client",
<<<<<<< HEAD
  "version": "13.0.0-dev",
=======
  "version": "12.0.0",
>>>>>>> 4f868928
  "description": "Interface package for the Monaco Protocol on Solana",
  "author": "Monaco Protocol",
  "license": "MIT",
  "repository": {
    "type": "git",
    "url": "git+https://github.com/MonacoProtocol/protocol.git",
    "directory": "npm-client"
  },
  "bugs": {
    "url": "https://github.com/MonacoProtocol/protocol/issues"
  },
  "homepage": "https://github.com/MonacoProtocol/protocol/blob/main/npm-client/README.md",
  "main": "src/index.js",
  "module": "src/index.js",
  "files": [
    "/src",
    "/types"
  ],
  "scripts": {
    "build": "tsc --downlevelIteration",
    "clean": "tsc --build --clean",
    "generateDocs": "./generate_docs.sh",
    "publishClient": "npm install && npm run build && npm publish --access public && npm run clean",
    "publishDevClient": "npm install && npm run build && npm publish --tag dev --access public && npm run clean",
    "publishRCClient": "npm install && npm run build && npm publish --tag rc --access public && npm run clean"
  },
  "peerDependencies": {
    "@coral-xyz/anchor": "~0.29.0",
    "@solana/spl-token": "^0.3.8",
    "@solana/web3.js": "^1.75.0",
    "bs58": "^4.0.1",
    "typescript": "^4.5.4",
    "uuid": "^9.0.0"
  },
  "devDependencies": {
    "@types/bs58": "^4.0.1",
    "documentation": "^14.0.0"
  },
  "dependencies": {
    "big.js": "^6.2.1"
  }
}<|MERGE_RESOLUTION|>--- conflicted
+++ resolved
@@ -1,10 +1,6 @@
 {
   "name": "@monaco-protocol/client",
-<<<<<<< HEAD
   "version": "13.0.0-dev",
-=======
-  "version": "12.0.0",
->>>>>>> 4f868928
   "description": "Interface package for the Monaco Protocol on Solana",
   "author": "Monaco Protocol",
   "license": "MIT",
