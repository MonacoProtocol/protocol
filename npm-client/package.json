--- conflicted
+++ resolved
@@ -29,15 +29,9 @@
   "peerDependencies": {
     "@coral-xyz/anchor": "~0.26.0",
     "@solana/spl-token": "^0.3.5",
-<<<<<<< HEAD
     "@solana/web3.js": "^1.68.0",
-    "typescript": "^4.5.4",
-    "bs58": "^4.0.1"
-=======
-    "@solana/web3.js": "^1.31.0",
     "bs58": "^4.0.1",
     "typescript": "^4.5.4"
->>>>>>> dcae4374
   },
   "devDependencies": {
     "@types/bs58": "^4.0.1",
