use anchor_lang::prelude::*;
use anchor_lang::solana_program::system_program;
use anchor_spl::token::{Mint, Token, TokenAccount};
use protocol_product::state::product::Product;
use solana_program::rent::Rent;

<<<<<<< HEAD
use crate::error::CoreError;
use crate::monaco_protocol::SEED_SEPARATOR;
use crate::state::market_matching_pool_account::MarketMatchingPool;
use crate::state::market_matching_queue_account::MarketMatchingQueue;
use crate::state::market_order_request_queue::MarketOrderRequestQueue;
use crate::state::market_outcome_account::MarketOutcome;
=======
use crate::state::market_liquidities::MarketLiquidities;
>>>>>>> a753f369
use crate::state::market_type::MarketType;
use crate::state::order_account::ReservedOrder;
use crate::state::payments_queue::MarketPaymentsQueue;
use crate::state::price_ladder::PriceLadder;
use crate::{AuthorisedOperators, Market, MarketPosition, Order, OrderRequestData, Trade};

#[derive(Accounts)]
#[instruction(data: OrderRequestData)]
pub struct CreateOrderRequest<'info> {
    #[account(
        init,
        seeds = [
            market.key().as_ref(),
            purchaser.key().as_ref(),
            &data.distinct_seed,
        ],
        bump,
        payer = purchaser,
        space = ReservedOrder::SIZE,
    )]
    pub reserved_order: Account<'info, ReservedOrder>,
    #[account(
        mut,
        seeds = [b"order_request_queue".as_ref(), market.key().as_ref()],
        bump,
    )]
    pub order_request_queue: Account<'info, MarketOrderRequestQueue>,

    #[account(
        init_if_needed,
        seeds = [
            purchaser.key().as_ref(),
            market.key().as_ref()
        ],
        bump,
        payer = purchaser,
        space = MarketPosition::size_for(usize::from(market.market_outcomes_count))
    )]
    pub market_position: Box<Account<'info, MarketPosition>>,
    #[account(mut)]
    pub purchaser: Signer<'info>,
    #[account(
        mut,
        associated_token::mint = market.mint_account,
        associated_token::authority = purchaser,
    )]
    pub purchaser_token: Account<'info, TokenAccount>,

    #[account(mut)]
    pub market: Box<Account<'info, Market>>,

    #[account(
        mut,
        seeds = [
            market.key().as_ref(),
            data.market_outcome_index.to_string().as_ref(),
        ],
        bump,
        constraint = market_outcome.prices.is_none() || (market_outcome.prices.is_some() && price_ladder.is_some() && market_outcome.prices.unwrap() == price_ladder.as_ref().unwrap().key()) @ CoreError::CreationInvalidPriceLadder
    )]
    pub market_outcome: Account<'info, MarketOutcome>,
    pub price_ladder: Option<Account<'info, PriceLadder>>,

    #[account(
        mut,
        token::mint = market.mint_account,
        token::authority = market_escrow,
        seeds = [b"escrow".as_ref(), market.key().as_ref()],
        bump,
    )]
    pub market_escrow: Account<'info, TokenAccount>,

    pub product: Option<Account<'info, Product>>,

    #[account(address = system_program::ID)]
    pub system_program: Program<'info, System>,
    #[account(address = anchor_spl::token::ID)]
    pub token_program: Program<'info, Token>,
}

#[derive(Accounts)]
pub struct ProcessOrderRequest<'info> {
    #[account(
        init,
        seeds = [
            market.key().as_ref(),
            order_request_queue.order_requests
                .peek_front()
                .ok_or(CoreError::RequestQueueEmpty)?
                .purchaser.as_ref(),
            &order_request_queue.order_requests
                .peek_front()
                .ok_or(CoreError::RequestQueueEmpty)?
                .distinct_seed,
        ],
        bump,
        payer = crank_operator,
        space = Order::SIZE,
    )]
    pub order: Account<'info, Order>,

    #[account(
        init_if_needed,
        seeds = [
            market.key().as_ref(),
            order_request_queue.order_requests
                .peek_front()
                .ok_or(CoreError::RequestQueueEmpty)?
                .market_outcome_index.to_string().as_ref(),
            b"-".as_ref(),
            format!("{:.3}",
                order_request_queue.order_requests
                    .peek_front()
                    .ok_or(CoreError::RequestQueueEmpty)?
                    .expected_price
            ).as_ref(),
            order_request_queue.order_requests
                .peek_front()
                .ok_or(CoreError::RequestQueueEmpty)?
                .for_outcome.to_string().as_ref(),
        ],
        payer = crank_operator,
        bump,
        space = MarketMatchingPool::SIZE
    )]
    pub market_matching_pool: Box<Account<'info, MarketMatchingPool>>,

    #[account(
        mut,
        seeds = [b"order_request_queue".as_ref(), market.key().as_ref()],
        bump,
    )]
    pub order_request_queue: Account<'info, MarketOrderRequestQueue>,
    #[account(mut)]
    pub market: Box<Account<'info, Market>>,

    #[account(mut)]
    pub crank_operator: Signer<'info>,

    #[account(address = system_program::ID)]
    pub system_program: Program<'info, System>,
}

#[derive(Accounts)]
pub struct DequeueOrderRequest<'info> {
    #[account(
        mut,
        seeds = [b"order_request_queue".as_ref(), market.key().as_ref()],
        bump,
    )]
    pub order_request_queue: Account<'info, MarketOrderRequestQueue>,

    #[account(
        mut,
        has_one = market @ CoreError::CancelationMarketMismatch,
    )]
    pub market_position: Account<'info, MarketPosition>,
    #[account(
        mut,
        associated_token::mint = market.mint_account,
        associated_token::authority = market_position.purchaser,
    )]
    pub purchaser_token: Account<'info, TokenAccount>,

    pub market: Account<'info, Market>,

    #[account(
        mut,
        token::mint = market.mint_account,
        token::authority = market_escrow,
        seeds = [b"escrow".as_ref(), market.key().as_ref()],
        bump,
    )]
    pub market_escrow: Account<'info, TokenAccount>,

    #[account(mut)]
    pub market_operator: Signer<'info>,
    #[account(seeds = [b"authorised_operators".as_ref(), b"MARKET".as_ref()], bump)]
    pub authorised_operators: Account<'info, AuthorisedOperators>,

    #[account(address = anchor_spl::token::ID)]
    pub token_program: Program<'info, Token>,
}

#[derive(Accounts)]
pub struct UpdateMarketMatchingPool<'info> {
    pub market: Account<'info, Market>,
    #[account(mut, has_one = market)]
    pub market_matching_pool: Account<'info, MarketMatchingPool>,
}

#[derive(Accounts)]
pub struct CancelOrder<'info> {
    #[account(mut)]
    pub order: Account<'info, Order>,

    #[account(mut, address = order.purchaser @ CoreError::CancelationPurchaserMismatch)]
    pub purchaser: Signer<'info>,
    #[account(
        mut,
        associated_token::mint = market.mint_account,
        associated_token::authority = purchaser,
    )]
    pub purchaser_token_account: Account<'info, TokenAccount>,

    #[account(mut, address = order.market @ CoreError::CancelationMarketMismatch)]
    pub market: Account<'info, Market>,
    #[account(
        mut,
        seeds = [
            market.key().as_ref(),
            order.market_outcome_index.to_string().as_ref(),
            b"-".as_ref(),
            format!("{:.3}", order.expected_price).as_ref(),
            order.for_outcome.to_string().as_ref(),
        ],
        bump,
    )]
    pub market_matching_pool: Account<'info, MarketMatchingPool>,
    #[account(
        mut,
        token::mint = market.mint_account,
        token::authority = market_escrow,
        seeds = [b"escrow".as_ref(), market.key().as_ref()],
        bump,
    )]
    pub market_escrow: Box<Account<'info, TokenAccount>>,

    // market_position needs to be here so market validation happens first
    #[account(mut, seeds = [purchaser.key().as_ref(), market.key().as_ref()], bump)]
    pub market_position: Box<Account<'info, MarketPosition>>,

    #[account(address = anchor_spl::token::ID)]
    pub token_program: Program<'info, Token>,
}

#[derive(Accounts)]
pub struct CancelOrderPostMarketLock<'info> {
    // TODO add order request queue and matching queue here when available
    #[account(mut)]
    pub order: Account<'info, Order>,

    #[account(mut, address = order.purchaser @ CoreError::CancelationPurchaserMismatch)]
    pub purchaser: SystemAccount<'info>,

    #[account(
        mut,
        associated_token::mint = market.mint_account,
        associated_token::authority = purchaser,
    )]
    pub purchaser_token: Account<'info, TokenAccount>,

    #[account(mut, address = order.market @ CoreError::CancelationMarketMismatch)]
    pub market: Box<Account<'info, Market>>,

    #[account(
        mut,
        seeds = [
            market.key().as_ref(),
            order.market_outcome_index.to_string().as_ref(),
            b"-".as_ref(),
            format!("{:.3}", order.expected_price).as_ref(),
            order.for_outcome.to_string().as_ref(),
        ],
        bump,
    )]
    pub market_matching_pool: Account<'info, MarketMatchingPool>,

    #[account(
        mut,
        token::mint = market.mint_account,
        token::authority = market_escrow,
        seeds = [b"escrow".as_ref(), market.key().as_ref()],
        bump,
    )]
    pub market_escrow: Box<Account<'info, TokenAccount>>,

    // market_position needs to be here so market validation happens first
    #[account(mut, seeds = [purchaser.key().as_ref(), market.key().as_ref()], bump)]
    pub market_position: Box<Account<'info, MarketPosition>>,

    #[account(address = anchor_spl::token::ID)]
    pub token_program: Program<'info, Token>,
}

#[derive(Accounts)]
pub struct CancelPreplayOrderPostEventStart<'info> {
    #[account(mut)]
    pub order: Account<'info, Order>,

    #[account(mut, address = order.purchaser @ CoreError::CancelationPurchaserMismatch)]
    pub purchaser: SystemAccount<'info>,
    #[account(
        mut,
        associated_token::mint = market.mint_account,
        associated_token::authority = purchaser,
    )]
    pub purchaser_token: Account<'info, TokenAccount>,

    #[account(mut, address = order.market @ CoreError::CancelationMarketMismatch)]
    pub market: Box<Account<'info, Market>>,
    #[account(
        mut,
        seeds = [
            market.key().as_ref(),
            order.market_outcome_index.to_string().as_ref(),
            b"-".as_ref(),
            format!("{:.3}", order.expected_price).as_ref(),
            order.for_outcome.to_string().as_ref(),
        ],
        bump,
    )]
    pub market_matching_pool: Account<'info, MarketMatchingPool>,
    #[account(
        mut,
        token::mint = market.mint_account,
        token::authority = market_escrow,
        seeds = [b"escrow".as_ref(), market.key().as_ref()],
        bump,
    )]
    pub market_escrow: Box<Account<'info, TokenAccount>>,
    #[account(
        mut,
        seeds = [b"order_request_queue".as_ref(), market.key().as_ref()],
        bump,
    )]
    pub order_request_queue: Account<'info, MarketOrderRequestQueue>,

    // market_position needs to be here so market validation happens first
    #[account(mut, seeds = [purchaser.key().as_ref(), market.key().as_ref()], bump)]
    pub market_position: Box<Account<'info, MarketPosition>>,

    #[account(address = anchor_spl::token::ID)]
    pub token_program: Program<'info, Token>,
}

#[derive(Accounts)]
pub struct AuthoriseAdminOperator<'info> {
    #[account(
        init_if_needed,
        seeds = [b"authorised_operators".as_ref(), b"ADMIN".as_ref()],
        payer = admin_operator,
        bump,
        space = AuthorisedOperators::SIZE
    )]
    pub authorised_operators: Account<'info, AuthorisedOperators>,
    #[account(mut)]
    pub admin_operator: Signer<'info>,
    #[account(address = system_program::ID)]
    pub system_program: Program<'info, System>,
}

#[derive(Accounts)]
#[instruction(operator_type: String)]
pub struct AuthoriseOperator<'info> {
    #[account(
        init_if_needed,
        seeds = [b"authorised_operators".as_ref(), operator_type.as_ref()],
        payer = admin_operator,
        bump,
        space = AuthorisedOperators::SIZE,
        constraint = operator_type.chars().all(char::is_uppercase) @ CoreError::InvalidOperatorType
    )]
    pub authorised_operators: Account<'info, AuthorisedOperators>,
    #[account(mut)]
    pub admin_operator: Signer<'info>,
    #[account(seeds = [b"authorised_operators".as_ref(), b"ADMIN".as_ref()], bump)]
    pub admin_operators: Account<'info, AuthorisedOperators>,
    #[account(address = system_program::ID)]
    pub system_program: Program<'info, System>,
}

#[derive(Accounts)]
pub struct MatchOrders<'info> {
    #[account(
        mut,
        has_one = market @ CoreError::MatchingMarketMismatch,
        constraint = order_against.key() != order_for.key() @ CoreError::MatchingOrdersForAndAgainstAreIdentical,
        constraint = !order_against.for_outcome @ CoreError::MatchingExpectedAnAgainstOrder,
    )]
    pub order_against: Account<'info, Order>,
    #[account(
        init,
        seeds = [
            order_against.key().as_ref(),
            order_for.key().as_ref(),
            false.to_string().as_ref(),
        ],
        bump,
        payer = crank_operator,
        space = Trade::SIZE,
    )]
    pub trade_against: Box<Account<'info, Trade>>,

    #[account(
        mut,
        has_one = market @ CoreError::MatchingMarketMismatch,
        constraint = market_position_against.purchaser == order_against.purchaser @ CoreError::MatchingPurchaserMismatch,
    )]
    pub market_position_against: Box<Account<'info, MarketPosition>>,
    #[account(
        mut,
        seeds = [
            market.key().as_ref(),
            order_against.market_outcome_index.to_string().as_ref(),
            b"-".as_ref(),
            format!("{:.3}", order_against.expected_price).as_ref(),
            false.to_string().as_ref(),
        ],
        bump,
    )]
    pub market_matching_pool_against: Box<Account<'info, MarketMatchingPool>>,

    #[account(
        mut,
        has_one = market @ CoreError::MatchingMarketMismatch,
        constraint = order_for.key() != order_against.key() @ CoreError::MatchingOrdersForAndAgainstAreIdentical,
        constraint = order_for.for_outcome @ CoreError::MatchingExpectedAForOrder,
    )]
    pub order_for: Account<'info, Order>,

    #[account(
        init,
        seeds = [
            order_against.key().as_ref(),
            order_for.key().as_ref(),
            true.to_string().as_ref(),
        ],
        bump,
        payer = crank_operator,
        space = Trade::SIZE,
    )]
    pub trade_for: Box<Account<'info, Trade>>,

    #[account(
        mut,
        has_one = market @ CoreError::MatchingMarketMismatch,
        constraint = market_position_for.purchaser == order_for.purchaser @ CoreError::MatchingPurchaserMismatch,
    )]
    pub market_position_for: Box<Account<'info, MarketPosition>>,
    #[account(
        mut,
        seeds = [
            market.key().as_ref(),
            order_for.market_outcome_index.to_string().as_ref(),
            b"-".as_ref(),
            format!("{:.3}", order_for.expected_price).as_ref(),
            true.to_string().as_ref(),
        ],
        bump,
    )]
    pub market_matching_pool_for: Box<Account<'info, MarketMatchingPool>>,

    #[account(mut)]
    pub market: Box<Account<'info, Market>>,
    #[account(
        mut,
        seeds = [
            market.key().as_ref(),
            order_for.market_outcome_index.to_string().as_ref(),
        ],
        bump,
        constraint = order_against.market_outcome_index == order_for.market_outcome_index @ CoreError::MatchingMarketOutcomeMismatch,
    )]
    pub market_outcome: Box<Account<'info, MarketOutcome>>,

    // crank operator --------------------------------------------
    #[account(mut)]
    pub crank_operator: Signer<'info>,
    #[account(seeds = [b"authorised_operators".as_ref(), b"CRANK".as_ref()], bump)]
    pub authorised_operators: Box<Account<'info, AuthorisedOperators>>,

    // token account --------------------------------------------
    #[account(mut, associated_token::mint = market.mint_account, associated_token::authority = order_for.purchaser)]
    pub purchaser_token_account_for: Box<Account<'info, TokenAccount>>,
    #[account(mut, associated_token::mint = market.mint_account, associated_token::authority = order_against.purchaser)]
    pub purchaser_token_account_against: Box<Account<'info, TokenAccount>>,
    #[account(
        mut,
        token::mint = market.mint_account,
        token::authority = market_escrow,
        seeds = [b"escrow".as_ref(), market.key().as_ref()],
        bump,
    )]
    pub market_escrow: Box<Account<'info, TokenAccount>>,

    #[account(address = anchor_spl::token::ID)]
    pub token_program: Program<'info, Token>,

    #[account(address = system_program::ID)]
    pub system_program: Program<'info, System>,
}

#[derive(Accounts)]
pub struct SettleOrder<'info> {
    #[account(mut)]
    pub order: Account<'info, Order>,
    #[account(mut, address = order.purchaser @ CoreError::SettlementPurchaserMismatch)]
    pub purchaser: SystemAccount<'info>,
    #[account(mut, address = order.market @ CoreError::SettlementMarketMismatch)]
    pub market: Box<Account<'info, Market>>,
}

#[derive(Accounts)]
pub struct SettleMarketPosition<'info> {
    #[account(
        mut,
        associated_token::mint = market.mint_account,
        associated_token::authority = market_position.purchaser,
    )]
    pub purchaser_token_account: Account<'info, TokenAccount>,
    #[account(mut, address = market_position.market @ CoreError::SettlementMarketMismatch)]
    pub market: Account<'info, Market>,
    #[account(
        mut,
        seeds = [b"commission_payments".as_ref(), market.key().as_ref()],
        bump
    )]
    pub commission_payment_queue: Account<'info, MarketPaymentsQueue>,
    #[account(
        mut,
        token::mint = market.mint_account,
        token::authority = market_escrow,
        seeds = [b"escrow".as_ref(), market.key().as_ref()],
        bump,
    )]
    pub market_escrow: Account<'info, TokenAccount>,
    #[account(mut, seeds = [market_position.purchaser.as_ref(), market.key().as_ref()], bump)]
    pub market_position: Account<'info, MarketPosition>,

    #[account(seeds = [b"product".as_ref(), b"MONACO_PROTOCOL".as_ref()], seeds::program=&protocol_product::ID, bump)]
    pub protocol_config: Box<Account<'info, Product>>,

    #[account(address = anchor_spl::token::ID)]
    pub token_program: Program<'info, Token>,
}

#[derive(Accounts)]
pub struct VoidMarketPosition<'info> {
    #[account(
        mut,
        associated_token::mint = market.mint_account,
        associated_token::authority = market_position.purchaser,
    )]
    pub purchaser_token_account: Account<'info, TokenAccount>,
    #[account(mut, address = market_position.market @ CoreError::VoidMarketMismatch)]
    pub market: Box<Account<'info, Market>>,
    #[account(
        mut,
        token::mint = market.mint_account,
        token::authority = market_escrow,
        seeds = [b"escrow".as_ref(), market.key().as_ref()],
        bump,
    )]
    pub market_escrow: Account<'info, TokenAccount>,
    #[account(mut, seeds = [market_position.purchaser.key().as_ref(), market.key().as_ref()], bump)]
    pub market_position: Box<Account<'info, MarketPosition>>,

    #[account(address = anchor_spl::token::ID)]
    pub token_program: Program<'info, Token>,
}

#[derive(Accounts)]
pub struct VoidOrder<'info> {
    #[account(mut)]
    pub order: Account<'info, Order>,
    #[account(mut, address = order.market @ CoreError::VoidMarketMismatch)]
    pub market: Account<'info, Market>,
}

#[derive(Accounts)]
#[instruction(name: String)]
pub struct CreateMarketType<'info> {
    #[account(
        init,
        seeds = [
            b"market_type".as_ref(),
            name.as_ref(),
        ],
        bump,
        payer = authority,
        space = MarketType::size_for(name.len())
    )]
    pub market_type: Account<'info, MarketType>,
    #[account(mut)]
    pub authority: Signer<'info>,
    #[account(address = system_program::ID)]
    pub system_program: Program<'info, System>,
}

fn get_create_market_version(existing_market: &Option<Account<Market>>) -> u8 {
    if let Some(existing_market) = existing_market {
        existing_market.version + 1
    } else {
        0
    }
}

#[derive(Accounts)]
#[instruction(
    event_account: Pubkey,
    market_type_discriminator: Option<String>,
    market_type_value: Option<String>,
)]
pub struct CreateMarket<'info> {
    pub existing_market: Option<Account<'info, Market>>,

    #[account(
        init,
        seeds = [
            event_account.as_ref(),
            market_type.key().as_ref(),
            market_type_discriminator.as_ref().unwrap_or(&"".to_string()).as_ref(),
            SEED_SEPARATOR,
            market_type_value.as_ref().unwrap_or(&"".to_string()).as_ref(),
            SEED_SEPARATOR,
            get_create_market_version(&existing_market).to_string().as_ref(),
            mint.key().as_ref(),
        ],
        bump,
        payer = market_operator,
        space = Market::SIZE
    )]
    pub market: Box<Account<'info, Market>>,
    #[account(
        init,
        seeds = [
            b"escrow".as_ref(),
            market.key().as_ref(),
        ],
        bump,
        payer = market_operator,
        token::mint = mint,
        token::authority = escrow
    )]
    pub escrow: Account<'info, TokenAccount>,

    pub market_type: Box<Account<'info, MarketType>>,

    pub rent: Sysvar<'info, Rent>,

    // #[soteria(ignore)] used to create `escrow`
    pub mint: Account<'info, Mint>,

    #[account(address = system_program::ID)]
    pub system_program: Program<'info, System>,
    #[account(address = anchor_spl::token::ID)]
    pub token_program: Program<'info, Token>,

    #[account(mut)]
    pub market_operator: Signer<'info>,
    #[account(seeds = [b"authorised_operators".as_ref(), b"MARKET".as_ref()], bump)]
    pub authorised_operators: Account<'info, AuthorisedOperators>,
}

#[derive(Accounts)]
#[instruction(_distinct_seed: String, max_number_of_prices: u16)]
pub struct CreatePriceLadder<'info> {
    #[account(
        init,
        seeds = [
            b"price_ladder".as_ref(),
            authority.key().as_ref(),
            _distinct_seed.as_ref()
        ],
        bump,
        payer = authority,
        space = PriceLadder::size_for(max_number_of_prices)
    )]
    pub price_ladder: Account<'info, PriceLadder>,
    #[account(mut)]
    pub authority: Signer<'info>,
    #[account(address = system_program::ID)]
    pub system_program: Program<'info, System>,
}

#[derive(Accounts)]
pub struct UpdatePriceLadder<'info> {
    #[account(mut, has_one = authority)]
    pub price_ladder: Account<'info, PriceLadder>,
    pub authority: Signer<'info>,
}

#[derive(Accounts)]
#[instruction(max_number_of_prices: u16)]
pub struct UpdatePriceLadderSize<'info> {
    #[account(
        mut,
        has_one = authority,
        realloc = PriceLadder::size_for(max_number_of_prices),
        realloc::zero = false,
        realloc::payer = authority
    )]
    pub price_ladder: Account<'info, PriceLadder>,
    #[account(mut)]
    pub authority: Signer<'info>,
    pub system_program: Program<'info, System>,
}

#[derive(Accounts)]
pub struct ClosePriceLadder<'info> {
    #[account(mut, has_one = authority, close = authority)]
    pub price_ladder: Account<'info, PriceLadder>,
    pub authority: Signer<'info>,
}

#[derive(Accounts)]
pub struct InitializeMarketOutcome<'info> {
    #[account(address = system_program::ID)]
    pub system_program: Program<'info, System>,

    #[account(
        init,
        seeds = [
            market.key().as_ref(),
            market.market_outcomes_count.to_string().as_ref(),
        ],
        bump,
        payer = market_operator,
        space =  MarketOutcome::SIZE
    )]
    pub outcome: Account<'info, MarketOutcome>,

    pub price_ladder: Option<Account<'info, PriceLadder>>,

    #[account(mut)]
    pub market: Account<'info, Market>,

    #[account(mut)]
    pub market_operator: Signer<'info>,
    #[account(seeds = [b"authorised_operators".as_ref(), b"MARKET".as_ref()], bump)]
    pub authorised_operators: Account<'info, AuthorisedOperators>,
}

#[derive(Accounts)]
#[instruction(_outcome_index: u16)]
pub struct UpdateMarketOutcome<'info> {
    #[account(address = system_program::ID)]
    pub system_program: Program<'info, System>,

    #[account(
        mut,
        seeds = [
            market.key().as_ref(),
            _outcome_index.to_string().as_ref(),
        ],
        bump,
    )]
    pub outcome: Account<'info, MarketOutcome>,

    #[account(mut)]
    pub market: Account<'info, Market>,

    #[account(mut)]
    pub market_operator: Signer<'info>,
    #[account(seeds = [b"authorised_operators".as_ref(), b"MARKET".as_ref()], bump)]
    pub authorised_operators: Account<'info, AuthorisedOperators>,
}

#[derive(Accounts)]
pub struct UpdateMarket<'info> {
    #[account(mut)]
    pub market: Account<'info, Market>,

    #[account(mut)]
    pub market_operator: Signer<'info>,
    #[account(seeds = [b"authorised_operators".as_ref(), b"MARKET".as_ref()], bump)]
    pub authorised_operators: Account<'info, AuthorisedOperators>,
}

#[derive(Accounts)]
pub struct UpdateMarketWithRequestQueue<'info> {
    #[account(mut)]
    pub market: Account<'info, Market>,
    #[account(
        mut,
        seeds = [
            b"order_request_queue".as_ref(),
            market.key().as_ref()
        ],
        bump,
    )]
    pub order_request_queue: Account<'info, MarketOrderRequestQueue>,

    #[account(mut)]
    pub market_operator: Signer<'info>,
    #[account(seeds = [b"authorised_operators".as_ref(), b"MARKET".as_ref()], bump)]
    pub authorised_operators: Account<'info, AuthorisedOperators>,
}

#[derive(Accounts)]
pub struct VoidMarket<'info> {
    #[account(mut)]
    pub market: Account<'info, Market>,
    #[account(
        mut,
        seeds = [
            b"order_request_queue".as_ref(),
            market.key().as_ref()
        ],
        bump,
    )]
    pub order_request_queue: Option<Account<'info, MarketOrderRequestQueue>>,

    #[account(mut)]
    pub market_operator: Signer<'info>,
    #[account(seeds = [b"authorised_operators".as_ref(), b"MARKET".as_ref()], bump)]
    pub authorised_operators: Account<'info, AuthorisedOperators>,
}

#[derive(Accounts)]
pub struct OpenMarket<'info> {
    #[account(mut)]
    pub market: Account<'info, Market>,

    #[account(
        init,
        seeds = [
            b"liquidities".as_ref(),
            market.key().as_ref(),
        ],
        bump,
        payer = market_operator,
        space = MarketLiquidities::SIZE
    )]
    pub liquidities: Account<'info, MarketLiquidities>,
    #[account(
        init,
        seeds = [
            b"matching".as_ref(),
            market.key().as_ref(),
        ],
        bump,
        payer = market_operator,
        space = MarketMatchingQueue::SIZE
    )]
    pub matching_queue: Account<'info, MarketMatchingQueue>,
    #[account(
        init,
        seeds = [
            b"commission_payments".as_ref(),
            market.key().as_ref(),
        ],
        bump,
        payer = market_operator,
        space = MarketPaymentsQueue::SIZE
    )]
    pub commission_payment_queue: Account<'info, MarketPaymentsQueue>,
    #[account(
        init,
        seeds = [
            b"order_request_queue".as_ref(),
            market.key().as_ref(),
        ],
        bump,
        payer = market_operator,
        space = MarketOrderRequestQueue::SIZE
    )]
    pub order_request_queue: Box<Account<'info, MarketOrderRequestQueue>>,

    #[account(mut)]
    pub market_operator: Signer<'info>,
    #[account(seeds = [b"authorised_operators".as_ref(), b"MARKET".as_ref()], bump)]
    pub authorised_operators: Account<'info, AuthorisedOperators>,

    pub system_program: Program<'info, System>,
}

#[derive(Accounts)]
pub struct SettleMarket<'info> {
    #[account(mut)]
    pub market: Account<'info, Market>,
    #[account(
        has_one = market @ CoreError::SettlementMarketMismatch,
    )]
    pub market_matching_queue: Account<'info, MarketMatchingQueue>,

    #[account(mut)]
    pub market_operator: Signer<'info>,
    #[account(seeds = [b"authorised_operators".as_ref(), b"MARKET".as_ref()], bump)]
    pub authorised_operators: Account<'info, AuthorisedOperators>,
}

#[derive(Accounts)]
pub struct UpdateMarketUnauthorized<'info> {
    #[account(mut)]
    pub market: Account<'info, Market>,
}

#[derive(Accounts)]
pub struct SetMarketReadyToClose<'info> {
    #[account(mut)]
    pub market: Account<'info, Market>,
    #[account(
        token::mint = market.mint_account,
        token::authority = market_escrow,
        seeds = [b"escrow".as_ref(), market.key().as_ref()],
        bump,
    )]
    pub market_escrow: Account<'info, TokenAccount>,

    #[account(mut)]
    pub market_operator: Signer<'info>,
    #[account(seeds = [b"authorised_operators".as_ref(), b"MARKET".as_ref()], bump)]
    pub authorised_operators: Account<'info, AuthorisedOperators>,
}

#[derive(Accounts)]
pub struct CompleteMarketSettlement<'info> {
    #[account(mut)]
    pub market: Account<'info, Market>,
}

#[derive(Accounts)]
pub struct TransferMarketEscrowSurplus<'info> {
    #[account()]
    pub market: Account<'info, Market>,

    #[account(
        mut,
        token::mint = market.mint_account,
        token::authority = market_escrow,
        seeds = [b"escrow".as_ref(), market.key().as_ref()],
        bump,
    )]
    pub market_escrow: Account<'info, TokenAccount>,

    #[account(
        mut,
        associated_token::mint = market.mint_account,
        associated_token::authority = market.authority,
    )]
    pub market_authority_token: Account<'info, TokenAccount>,

    pub market_operator: Signer<'info>,

    #[account(seeds = [b"authorised_operators".as_ref(), b"MARKET".as_ref()], bump)]
    pub authorised_operators: Account<'info, AuthorisedOperators>,

    #[account(address = anchor_spl::token::ID)]
    pub token_program: Program<'info, Token>,
}

#[derive(Accounts)]
pub struct ProcessMarketCommissionPayment<'info> {
    #[account(
        mut,
        token::mint = market.mint_account,
        token::authority = commission_escrow,
    )]
    pub product_escrow_token: Account<'info, TokenAccount>,
    /// CHECK: no data read from / written to, key used for token authority validation. Using
    /// AccountInfo as owner can be PDA of any account type
    pub commission_escrow: AccountInfo<'info>,
    #[account(has_one = commission_escrow @ CoreError::SettlementPaymentEscrowProductMismatch)]
    pub product: Account<'info, Product>,

    pub market: Account<'info, Market>,
    #[account(
        mut,
        token::mint = market.mint_account,
        token::authority = market_escrow,
        seeds = [b"escrow".as_ref(), market.key().as_ref()],
        bump,
    )]
    pub market_escrow: Account<'info, TokenAccount>,
    #[account(
        mut,
        seeds = [b"commission_payments".as_ref(), market.key().as_ref()],
        bump
    )]
    pub commission_payments_queue: Account<'info, MarketPaymentsQueue>,

    #[account(address = anchor_spl::token::ID)]
    pub token_program: Program<'info, Token>,
}

/*
Close accounts
 */

#[derive(Accounts)]
pub struct CloseOrder<'info> {
    #[account(
        mut,
        has_one = purchaser @ CoreError::CloseAccountPurchaserMismatch,
        has_one = market @ CoreError::CloseAccountMarketMismatch,
        close = purchaser,
    )]
    pub order: Account<'info, Order>,
    #[account(mut)]
    pub market: Account<'info, Market>,
    #[account(mut)]
    pub purchaser: SystemAccount<'info>,
}

#[derive(Accounts)]
pub struct CloseTrade<'info> {
    #[account(
        mut,
        has_one = payer @ CoreError::CloseAccountPurchaserMismatch,
        has_one = market @ CoreError::CloseAccountMarketMismatch,
        close = payer,
    )]
    pub trade: Account<'info, Trade>,
    #[account(mut)]
    pub market: Account<'info, Market>,
    #[account(mut)]
    pub payer: SystemAccount<'info>,
}

#[derive(Accounts)]
pub struct CloseMarketPosition<'info> {
    #[account(
        mut,
        has_one = purchaser @ CoreError::CloseAccountPurchaserMismatch,
        has_one = market @ CoreError::CloseAccountMarketMismatch,
        close = purchaser,
    )]
    pub market_position: Account<'info, MarketPosition>,
    #[account(mut)]
    pub market: Account<'info, Market>,
    #[account(mut)]
    pub purchaser: SystemAccount<'info>,
}

#[derive(Accounts)]
pub struct CloseMarketMatchingPool<'info> {
    #[account(
        mut,
        has_one = payer @ CoreError::CloseAccountPayerMismatch,
        has_one = market @ CoreError::CloseAccountMarketMismatch,
        close = payer,
    )]
    pub market_matching_pool: Account<'info, MarketMatchingPool>,
    #[account(mut)]
    pub market: Account<'info, Market>,
    #[account(mut)]
    pub payer: SystemAccount<'info>,
}

#[derive(Accounts)]
pub struct CloseMarketOutcome<'info> {
    #[account(
        mut,
        has_one = market @ CoreError::CloseAccountMarketMismatch,
        close = authority,
    )]
    pub market_outcome: Account<'info, MarketOutcome>,
    #[account(
        mut,
        has_one = authority @ CoreError::CloseAccountPurchaserMismatch,
    )]
    pub market: Account<'info, Market>,
    #[account(mut)]
    pub authority: SystemAccount<'info>,
}

#[derive(Accounts)]
pub struct CloseMarketQueues<'info> {
    #[account(
        mut,
        has_one = market @ CoreError::CloseAccountMarketMismatch,
        close = authority,
    )]
    pub liquidities: Account<'info, MarketLiquidities>,
    #[account(
        mut,
        has_one = market @ CoreError::CloseAccountMarketMismatch,
        close = authority,
    )]
    pub matching_queue: Account<'info, MarketMatchingQueue>,
    #[account(
        mut,
        has_one = market @ CoreError::CloseAccountMarketMismatch,
        close = authority,
    )]
    pub commission_payment_queue: Account<'info, MarketPaymentsQueue>,
    #[account(
        mut,
        has_one = market @ CoreError::CloseAccountMarketMismatch,
        close = authority,
    )]
    pub order_request_queue: Account<'info, MarketOrderRequestQueue>,
    #[account(
        mut,
        has_one = authority @ CoreError::CloseAccountPurchaserMismatch,
    )]
    pub market: Account<'info, Market>,
    #[account(mut)]
    pub authority: SystemAccount<'info>,
}

#[derive(Accounts)]
pub struct CloseMarket<'info> {
    #[account(
        mut,
        has_one = authority @ CoreError::CloseAccountPurchaserMismatch,
        close = authority,
    )]
    pub market: Account<'info, Market>,
    #[account(
        mut,
        token::mint = market.mint_account,
        token::authority = market_escrow,
        seeds = [b"escrow".as_ref(), market.key().as_ref()],
        bump,
    )]
    pub market_escrow: Account<'info, TokenAccount>,

    #[account(mut)]
    pub authority: SystemAccount<'info>,
    #[account(address = anchor_spl::token::ID)]
    pub token_program: Program<'info, Token>,
}<|MERGE_RESOLUTION|>--- conflicted
+++ resolved
@@ -4,16 +4,13 @@
 use protocol_product::state::product::Product;
 use solana_program::rent::Rent;
 
-<<<<<<< HEAD
 use crate::error::CoreError;
 use crate::monaco_protocol::SEED_SEPARATOR;
+use crate::state::market_liquidities::MarketLiquidities;
 use crate::state::market_matching_pool_account::MarketMatchingPool;
 use crate::state::market_matching_queue_account::MarketMatchingQueue;
 use crate::state::market_order_request_queue::MarketOrderRequestQueue;
 use crate::state::market_outcome_account::MarketOutcome;
-=======
-use crate::state::market_liquidities::MarketLiquidities;
->>>>>>> a753f369
 use crate::state::market_type::MarketType;
 use crate::state::order_account::ReservedOrder;
 use crate::state::payments_queue::MarketPaymentsQueue;
@@ -785,7 +782,7 @@
 }
 
 #[derive(Accounts)]
-pub struct UpdateMarketWithRequestQueue<'info> {
+pub struct VoidMarket<'info> {
     #[account(mut)]
     pub market: Account<'info, Market>,
     #[account(
@@ -796,7 +793,7 @@
         ],
         bump,
     )]
-    pub order_request_queue: Account<'info, MarketOrderRequestQueue>,
+    pub order_request_queue: Option<Account<'info, MarketOrderRequestQueue>>,
 
     #[account(mut)]
     pub market_operator: Signer<'info>,
@@ -805,79 +802,59 @@
 }
 
 #[derive(Accounts)]
-pub struct VoidMarket<'info> {
-    #[account(mut)]
-    pub market: Account<'info, Market>,
-    #[account(
-        mut,
+pub struct OpenMarket<'info> {
+    #[account(mut)]
+    pub market: Account<'info, Market>,
+
+    #[account(
+        init,
+        seeds = [
+            b"liquidities".as_ref(),
+            market.key().as_ref(),
+        ],
+        bump,
+        payer = market_operator,
+        space = MarketLiquidities::SIZE
+    )]
+    pub liquidities: Account<'info, MarketLiquidities>,
+    #[account(
+        init,
+        seeds = [
+            b"matching".as_ref(),
+            market.key().as_ref(),
+        ],
+        bump,
+        payer = market_operator,
+        space = MarketMatchingQueue::SIZE
+    )]
+    pub matching_queue: Account<'info, MarketMatchingQueue>,
+    #[account(
+        init,
+        seeds = [
+            b"commission_payments".as_ref(),
+            market.key().as_ref(),
+        ],
+        bump,
+        payer = market_operator,
+        space = MarketPaymentsQueue::SIZE
+    )]
+    pub commission_payment_queue: Account<'info, MarketPaymentsQueue>,
+    #[account(
+        init,
         seeds = [
             b"order_request_queue".as_ref(),
-            market.key().as_ref()
-        ],
-        bump,
-    )]
-    pub order_request_queue: Option<Account<'info, MarketOrderRequestQueue>>,
+            market.key().as_ref(),
+        ],
+        bump,
+        payer = market_operator,
+        space = MarketOrderRequestQueue::SIZE
+    )]
+    pub order_request_queue: Box<Account<'info, MarketOrderRequestQueue>>,
 
     #[account(mut)]
     pub market_operator: Signer<'info>,
     #[account(seeds = [b"authorised_operators".as_ref(), b"MARKET".as_ref()], bump)]
     pub authorised_operators: Account<'info, AuthorisedOperators>,
-}
-
-#[derive(Accounts)]
-pub struct OpenMarket<'info> {
-    #[account(mut)]
-    pub market: Account<'info, Market>,
-
-    #[account(
-        init,
-        seeds = [
-            b"liquidities".as_ref(),
-            market.key().as_ref(),
-        ],
-        bump,
-        payer = market_operator,
-        space = MarketLiquidities::SIZE
-    )]
-    pub liquidities: Account<'info, MarketLiquidities>,
-    #[account(
-        init,
-        seeds = [
-            b"matching".as_ref(),
-            market.key().as_ref(),
-        ],
-        bump,
-        payer = market_operator,
-        space = MarketMatchingQueue::SIZE
-    )]
-    pub matching_queue: Account<'info, MarketMatchingQueue>,
-    #[account(
-        init,
-        seeds = [
-            b"commission_payments".as_ref(),
-            market.key().as_ref(),
-        ],
-        bump,
-        payer = market_operator,
-        space = MarketPaymentsQueue::SIZE
-    )]
-    pub commission_payment_queue: Account<'info, MarketPaymentsQueue>,
-    #[account(
-        init,
-        seeds = [
-            b"order_request_queue".as_ref(),
-            market.key().as_ref(),
-        ],
-        bump,
-        payer = market_operator,
-        space = MarketOrderRequestQueue::SIZE
-    )]
-    pub order_request_queue: Box<Account<'info, MarketOrderRequestQueue>>,
-
-    #[account(mut)]
-    pub market_operator: Signer<'info>,
-    #[account(seeds = [b"authorised_operators".as_ref(), b"MARKET".as_ref()], bump)]
-    pub authorised_operators: Account<'info, AuthorisedOperators>,
 
     pub system_program: Program<'info, System>,
 }
@@ -890,6 +867,10 @@
         has_one = market @ CoreError::SettlementMarketMismatch,
     )]
     pub market_matching_queue: Account<'info, MarketMatchingQueue>,
+    #[account(
+        has_one = market @ CoreError::SettlementMarketMismatch,
+    )]
+    pub order_request_queue: Account<'info, MarketOrderRequestQueue>,
 
     #[account(mut)]
     pub market_operator: Signer<'info>,
