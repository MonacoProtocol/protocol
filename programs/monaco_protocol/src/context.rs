use anchor_lang::prelude::*;
use anchor_lang::solana_program::system_program;
use anchor_spl::token::{Mint, Token, TokenAccount};
use protocol_product::state::product::Product;
use solana_program::rent::Rent;

use crate::error::CoreError;
use crate::monaco_protocol::SEED_SEPARATOR;
use crate::state::market_liquidities::MarketLiquidities;
use crate::state::market_matching_pool_account::MarketMatchingPool;
use crate::state::market_matching_queue_account::MarketMatchingQueue;
use crate::state::market_order_request_queue::MarketOrderRequestQueue;
use crate::state::market_outcome_account::MarketOutcome;
use crate::state::market_type::MarketType;
use crate::state::order_account::ReservedOrder;
use crate::state::payments_queue::MarketPaymentsQueue;
use crate::state::price_ladder::PriceLadder;
use crate::{AuthorisedOperators, Market, MarketPosition, Order, OrderRequestData, Trade};

#[derive(Accounts)]
#[instruction(data: OrderRequestData)]
pub struct CreateOrderRequest<'info> {
    #[account(
        init,
        seeds = [
            market.key().as_ref(),
            purchaser.key().as_ref(),
            &data.distinct_seed,
        ],
        bump,
        payer = payer,
        space = ReservedOrder::SIZE,
    )]
    pub reserved_order: Account<'info, ReservedOrder>,
    #[account(
        mut,
        seeds = [b"order_request".as_ref(), market.key().as_ref()],
        bump,
    )]
    pub order_request_queue: Account<'info, MarketOrderRequestQueue>,

    #[account(
        init_if_needed,
        seeds = [
            purchaser.key().as_ref(),
            market.key().as_ref()
        ],
        bump,
        payer = payer,
        space = MarketPosition::size_for(usize::from(market.market_outcomes_count))
    )]
    pub market_position: Box<Account<'info, MarketPosition>>,
    #[account(mut)]
    pub payer: Signer<'info>,
    pub purchaser: Signer<'info>,
    #[account(
        mut,
        token::mint = market.mint_account,
    )]
    pub purchaser_token: Account<'info, TokenAccount>,

    #[account(mut)]
    pub market: Box<Account<'info, Market>>,

    #[account(
        mut,
        seeds = [
            market.key().as_ref(),
            data.market_outcome_index.to_string().as_ref(),
        ],
        bump,
        constraint = market_outcome.prices.is_none() ||
        (market_outcome.prices.is_some() && price_ladder.is_some() && market_outcome.prices.unwrap() == price_ladder.as_ref().unwrap().key())
        @ CoreError::CreationInvalidPriceLadder
    )]
    pub market_outcome: Account<'info, MarketOutcome>,
    pub price_ladder: Option<Account<'info, PriceLadder>>,

    #[account(
        mut,
        token::mint = market.mint_account,
        token::authority = market_escrow,
        seeds = [b"escrow".as_ref(), market.key().as_ref()],
        bump,
    )]
    pub market_escrow: Account<'info, TokenAccount>,

    pub product: Option<Account<'info, Product>>,

    #[account(address = system_program::ID)]
    pub system_program: Program<'info, System>,
    #[account(address = anchor_spl::token::ID)]
    pub token_program: Program<'info, Token>,
}

#[derive(Accounts)]
pub struct CreateMarketPosition<'info> {
    #[account(
        init,
        seeds = [
            purchaser.key().as_ref(),
            market.key().as_ref()
        ],
        bump,
        payer = payer,
        space = MarketPosition::size_for(usize::from(market.market_outcomes_count))
    )]
    pub market_position: Account<'info, MarketPosition>,

    #[account(mut)]
    pub market: Account<'info, Market>,

    pub purchaser: SystemAccount<'info>,
    #[account(mut)]
    pub payer: Signer<'info>,

    #[account(address = system_program::ID)]
    pub system_program: Program<'info, System>,
}

#[derive(Accounts)]
pub struct ProcessOrderRequest<'info> {
    #[account(
        init,
        seeds = [
            market.key().as_ref(),
            order_request_queue.order_requests
                .peek_front()
                .ok_or(CoreError::OrderRequestQueueIsEmpty)?
                .purchaser.as_ref(),
            &order_request_queue.order_requests
                .peek_front()
                .ok_or(CoreError::OrderRequestQueueIsEmpty)?
                .distinct_seed,
        ],
        bump,
        payer = crank_operator,
        space = Order::SIZE,
    )]
    pub order: Account<'info, Order>,
    #[account(
        mut,
        associated_token::mint = market.mint_account,
        associated_token::authority = order_request_queue.order_requests
            .peek_front()
            .ok_or(CoreError::OrderRequestQueueIsEmpty)?
            .purchaser,
    )]
    pub purchaser_token_account: Account<'info, TokenAccount>,
    #[account(
        mut,
        has_one = market @ CoreError::CreationMarketMismatch,
        constraint = market_position.purchaser == order_request_queue.order_requests
            .peek_front()
            .ok_or(CoreError::OrderRequestQueueIsEmpty)?
            .purchaser @ CoreError::CreationPurchaserMismatch
    )]
    pub market_position: Account<'info, MarketPosition>,

    #[account(
        init_if_needed,
        seeds = [
            market.key().as_ref(),
            order_request_queue.order_requests
                .peek_front()
                .ok_or(CoreError::OrderRequestQueueIsEmpty)?
                .market_outcome_index.to_string().as_ref(),
            b"-".as_ref(),
            format!("{:.3}",
                order_request_queue.order_requests
                    .peek_front()
                    .ok_or(CoreError::OrderRequestQueueIsEmpty)?
                    .expected_price
            ).as_ref(),
            order_request_queue.order_requests
                .peek_front()
                .ok_or(CoreError::OrderRequestQueueIsEmpty)?
                .for_outcome.to_string().as_ref(),
        ],
        payer = crank_operator,
        bump,
        space = MarketMatchingPool::SIZE
    )]
    pub market_matching_pool: Box<Account<'info, MarketMatchingPool>>,

    #[account(
        mut,
        seeds = [b"order_request".as_ref(), market.key().as_ref()],
        bump,
    )]
    pub order_request_queue: Account<'info, MarketOrderRequestQueue>,

    #[account(mut)]
    pub market: Box<Account<'info, Market>>,
    #[account(
        mut,
        token::mint = market.mint_account,
        token::authority = market_escrow,
        seeds = [b"escrow".as_ref(), market.key().as_ref()],
        bump,
    )]
    pub market_escrow: Account<'info, TokenAccount>,
    #[account(
        mut,
        has_one = market @ CoreError::CreationMarketMismatch,
    )]
    pub market_liquidities: Account<'info, MarketLiquidities>,
    #[account(
        mut,
        has_one = market @ CoreError::CreationMarketMismatch,
    )]
    pub market_matching_queue: Account<'info, MarketMatchingQueue>,

    #[account(mut)]
    pub crank_operator: Signer<'info>,

    #[account(address = anchor_spl::token::ID)]
    pub token_program: Program<'info, Token>,
    #[account(address = system_program::ID)]
    pub system_program: Program<'info, System>,
}

#[derive(Accounts)]
pub struct DequeueOrderRequest<'info> {
    #[account(
        mut,
        seeds = [b"order_request".as_ref(), market.key().as_ref()],
        bump,
    )]
    pub order_request_queue: Account<'info, MarketOrderRequestQueue>,

    #[account(
        mut,
        has_one = market @ CoreError::CancelationMarketMismatch,
    )]
    pub market_position: Account<'info, MarketPosition>,
    #[account(
        mut,
        associated_token::mint = market.mint_account,
        associated_token::authority = market_position.purchaser,
    )]
    pub purchaser_token: Account<'info, TokenAccount>,

    pub market: Account<'info, Market>,

    #[account(
        mut,
        token::mint = market.mint_account,
        token::authority = market_escrow,
        seeds = [b"escrow".as_ref(), market.key().as_ref()],
        bump,
    )]
    pub market_escrow: Account<'info, TokenAccount>,

    #[account(mut)]
    pub market_operator: Signer<'info>,
    #[account(seeds = [b"authorised_operators".as_ref(), b"MARKET".as_ref()], bump)]
    pub authorised_operators: Account<'info, AuthorisedOperators>,

    #[account(address = anchor_spl::token::ID)]
    pub token_program: Program<'info, Token>,
}

#[derive(Accounts)]
pub struct UpdateMarketMatchingPool<'info> {
    pub market: Account<'info, Market>,
    #[account(has_one = market)]
    pub market_matching_queue: Account<'info, MarketMatchingQueue>,
    #[account(mut, has_one = market)]
    pub market_matching_pool: Account<'info, MarketMatchingPool>,
}

#[derive(Accounts)]
pub struct CancelOrder<'info> {
    #[account(mut)]
    pub order: Account<'info, Order>,

    #[account(mut, address = order.purchaser @ CoreError::CancelationPurchaserMismatch)]
    pub purchaser: Signer<'info>,
    #[account(
        mut,
        associated_token::mint = market.mint_account,
        associated_token::authority = purchaser,
    )]
    pub purchaser_token_account: Account<'info, TokenAccount>,

    #[account(mut, address = order.payer @ CoreError::CancelationPayerMismatch)]
    pub payer: SystemAccount<'info>,

    #[account(mut, address = order.market @ CoreError::CancelationMarketMismatch)]
    pub market: Account<'info, Market>,
    #[account(
        mut,
        has_one = market @ CoreError::CancelationMarketLiquiditiesMismatch,
    )]
    pub market_liquidities: Account<'info, MarketLiquidities>,
    #[account(
        mut,
        has_one = market @ CoreError::CancelationMarketOutcomeMismatch,
        constraint = market_outcome.index == order.market_outcome_index @ CoreError::CancelationMarketOutcomeMismatch,
    )]
    pub market_outcome: Account<'info, MarketOutcome>,
    #[account(has_one = market)]
    pub market_matching_queue: Account<'info, MarketMatchingQueue>,
    #[account(
        mut,
        seeds = [
            market.key().as_ref(),
            order.market_outcome_index.to_string().as_ref(),
            b"-".as_ref(),
            format!("{:.3}", order.expected_price).as_ref(),
            order.for_outcome.to_string().as_ref(),
        ],
        bump,
    )]
    pub market_matching_pool: Account<'info, MarketMatchingPool>,
    #[account(
        mut,
        token::mint = market.mint_account,
        token::authority = market_escrow,
        seeds = [b"escrow".as_ref(), market.key().as_ref()],
        bump,
    )]
    pub market_escrow: Box<Account<'info, TokenAccount>>,

    // market_position needs to be here so market validation happens first
    #[account(mut, seeds = [purchaser.key().as_ref(), market.key().as_ref()], bump)]
    pub market_position: Box<Account<'info, MarketPosition>>,

    #[account(address = anchor_spl::token::ID)]
    pub token_program: Program<'info, Token>,
}

#[derive(Accounts)]
pub struct CancelOrderPostMarketLock<'info> {
    #[account(mut)]
    pub order: Account<'info, Order>,

    #[account(mut, address = order.purchaser @ CoreError::CancelationPurchaserMismatch)]
    pub purchaser: SystemAccount<'info>,

    #[account(
        mut,
        associated_token::mint = market.mint_account,
        associated_token::authority = purchaser,
    )]
    pub purchaser_token: Account<'info, TokenAccount>,

    #[account(mut, address = order.market @ CoreError::CancelationMarketMismatch)]
    pub market: Box<Account<'info, Market>>,
    #[account(
        mut,
        token::mint = market.mint_account,
        token::authority = market_escrow,
        seeds = [b"escrow".as_ref(), market.key().as_ref()],
        bump,
    )]
    pub market_escrow: Box<Account<'info, TokenAccount>>,
    #[account(
        seeds = [b"order_request".as_ref(), market.key().as_ref()],
        bump,
    )]
    pub order_request_queue: Account<'info, MarketOrderRequestQueue>,
    #[account(
        seeds = [b"matching".as_ref(), market.key().as_ref()],
        bump,
    )]
    pub matching_queue: Account<'info, MarketMatchingQueue>,

    // market_position needs to be here so market validation happens first
    #[account(mut, seeds = [purchaser.key().as_ref(), market.key().as_ref()], bump)]
    pub market_position: Box<Account<'info, MarketPosition>>,

    #[account(address = anchor_spl::token::ID)]
    pub token_program: Program<'info, Token>,
}

#[derive(Accounts)]
pub struct CancelPreplayOrderPostEventStart<'info> {
    #[account(mut)]
    pub order: Account<'info, Order>,

    #[account(mut, address = order.purchaser @ CoreError::CancelationPurchaserMismatch)]
    pub purchaser: SystemAccount<'info>,
    #[account(
        mut,
        associated_token::mint = market.mint_account,
        associated_token::authority = purchaser,
    )]
    pub purchaser_token: Account<'info, TokenAccount>,

    #[account(mut, address = order.market @ CoreError::CancelationMarketMismatch)]
    pub market: Box<Account<'info, Market>>,
    #[account(
        mut,
        has_one = market @ CoreError::CreationMarketMismatch,
    )]
    pub market_liquidities: Account<'info, MarketLiquidities>,
    #[account(
        mut,
        seeds = [
            market.key().as_ref(),
            order.market_outcome_index.to_string().as_ref(),
            b"-".as_ref(),
            format!("{:.3}", order.expected_price).as_ref(),
            order.for_outcome.to_string().as_ref(),
        ],
        bump,
    )]
    pub market_matching_pool: Account<'info, MarketMatchingPool>,
    #[account(
        mut,
        token::mint = market.mint_account,
        token::authority = market_escrow,
        seeds = [b"escrow".as_ref(), market.key().as_ref()],
        bump,
    )]
    pub market_escrow: Box<Account<'info, TokenAccount>>,
    #[account(
        mut,
        seeds = [b"order_request".as_ref(), market.key().as_ref()],
        bump,
    )]
    pub order_request_queue: Account<'info, MarketOrderRequestQueue>,
    #[account(
        seeds = [b"matching".as_ref(), market.key().as_ref()],
        bump,
    )]
    pub matching_queue: Account<'info, MarketMatchingQueue>,

    // market_position needs to be here so market validation happens first
    #[account(mut, seeds = [purchaser.key().as_ref(), market.key().as_ref()], bump)]
    pub market_position: Box<Account<'info, MarketPosition>>,

    #[account(address = anchor_spl::token::ID)]
    pub token_program: Program<'info, Token>,
}

#[derive(Accounts)]
pub struct AuthoriseAdminOperator<'info> {
    #[account(
        init_if_needed,
        seeds = [b"authorised_operators".as_ref(), b"ADMIN".as_ref()],
        payer = admin_operator,
        bump,
        space = AuthorisedOperators::SIZE
    )]
    pub authorised_operators: Account<'info, AuthorisedOperators>,
    #[account(mut)]
    pub admin_operator: Signer<'info>,
    #[account(address = system_program::ID)]
    pub system_program: Program<'info, System>,
}

#[derive(Accounts)]
#[instruction(operator_type: String)]
pub struct AuthoriseOperator<'info> {
    #[account(
        init_if_needed,
        seeds = [b"authorised_operators".as_ref(), operator_type.as_ref()],
        payer = admin_operator,
        bump,
        space = AuthorisedOperators::SIZE,
        constraint = operator_type.chars().all(char::is_uppercase) @ CoreError::InvalidOperatorType
    )]
    pub authorised_operators: Account<'info, AuthorisedOperators>,
    #[account(mut)]
    pub admin_operator: Signer<'info>,
    #[account(seeds = [b"authorised_operators".as_ref(), b"ADMIN".as_ref()], bump)]
    pub admin_operators: Account<'info, AuthorisedOperators>,
    #[account(address = system_program::ID)]
    pub system_program: Program<'info, System>,
}

<<<<<<< HEAD
fn taker_order_pk(market_matching_queue: &Account<MarketMatchingQueue>) -> Result<Pubkey> {
    Ok(market_matching_queue
        .matches
        .peek()
        .ok_or(CoreError::MatchingQueueIsEmpty)?
        .pk)
=======
fn market_matching_pool_constraint(
    market_matching_queue: &Account<MarketMatchingQueue>,
    market_matching_pool: &Account<MarketMatchingPool>,
) -> bool {
    match market_matching_queue.matches.peek() {
        Some(order_match) => {
            market_matching_pool.for_outcome != order_match.for_outcome
                && market_matching_pool.market_outcome_index == order_match.outcome_index
                && market_matching_pool.price == order_match.price
        }
        None => false,
    }
}

fn maker_order_constraint(
    market_matching_pool: &Account<MarketMatchingPool>,
    maker_order: &Account<Order>,
) -> bool {
    match market_matching_pool.orders.peek(0) {
        Some(head) => maker_order.key().eq(head),
        None => false,
    }
}

fn order_against_pk(
    order: &Account<Order>,
    market_matching_queue: &Account<MarketMatchingQueue>,
) -> Result<Pubkey> {
    let order_against_pk = match order.for_outcome {
        true => {
            market_matching_queue
                .matches
                .peek()
                .ok_or(CoreError::MatchingQueueIsEmpty)?
                .pk
        }
        false => order.key(),
    };
    Ok(order_against_pk)
}

fn order_for_pk(
    order: &Account<Order>,
    market_matching_queue: &Account<MarketMatchingQueue>,
) -> Result<Pubkey> {
    let order_for_pk = match order.for_outcome {
        true => order.key(),
        false => {
            market_matching_queue
                .matches
                .peek()
                .ok_or(CoreError::MatchingQueueIsEmpty)?
                .pk
        }
    };
    Ok(order_for_pk)
>>>>>>> d85c2f50
}

#[derive(Accounts)]
#[instruction(
    maker_order_trade_seed: [u8; 16],
    taker_order_trade_seed: [u8; 16],
)]
pub struct ProcessOrderMatch<'info> {
    #[account(mut)]
    pub market: Account<'info, Market>,
    #[account(
        mut,
        token::mint = market.mint_account,
        token::authority = market_escrow,
        seeds = [b"escrow".as_ref(), market.key().as_ref()],
        bump,
    )]
    pub market_escrow: Account<'info, TokenAccount>,
    #[account(
        mut,
        has_one = market @ CoreError::MatchingMarketMismatch,
        constraint = market_matching_pool_constraint(&market_matching_queue, &market_matching_pool)
            @ CoreError::MatchingMarketMarketMatchingPoolMismatch,
    )]
    pub market_matching_pool: Box<Account<'info, MarketMatchingPool>>,
    #[account(
        mut,
        has_one = market @ CoreError::MatchingMarketMismatch,
    )]
    pub market_matching_queue: Box<Account<'info, MarketMatchingQueue>>,

    #[account(
        mut,
        has_one = market @ CoreError::MatchingMarketMismatch,
<<<<<<< HEAD
        constraint = *market_matching_pool.orders.peek(0)
            .ok_or(CoreError::MatchingQueueIsEmpty)? == maker_order.key() @ CoreError::MatchingMakerOrderMismatch,
=======
        constraint = maker_order_constraint(&market_matching_pool, &maker_order)
            @ CoreError::MatchingPoolHeadMismatch,
>>>>>>> d85c2f50
    )]
    pub maker_order: Account<'info, Order>,
    #[account(
        mut,
        has_one = market @ CoreError::MatchingMarketMismatch,
        constraint = market_position.purchaser == maker_order.purchaser @ CoreError::MatchingPurchaserMismatch,
    )]
    pub market_position: Box<Account<'info, MarketPosition>>,
    #[account(
        mut,
        associated_token::mint = market.mint_account,
        associated_token::authority = maker_order.purchaser
    )]
    pub purchaser_token: Box<Account<'info, TokenAccount>>,

    #[account(
        init,
        seeds = [
            maker_order.key().as_ref(),
            &maker_order_trade_seed,
        ],
        bump,
        payer = crank_operator,
        space = Trade::SIZE,
    )]
    pub maker_order_trade: Box<Account<'info, Trade>>,
    #[account(
        init_if_needed,
        seeds = [
            taker_order_pk(&market_matching_queue)?.as_ref(),
            &taker_order_trade_seed,
        ],
        bump,
        payer = crank_operator,
        space = Trade::SIZE,
    )]
    pub taker_order_trade: Box<Account<'info, Trade>>,

    #[account(mut)]
    pub crank_operator: Signer<'info>,

    #[account(address = system_program::ID)]
    pub system_program: Program<'info, System>,
    #[account(address = anchor_spl::token::ID)]
    pub token_program: Program<'info, Token>,
}

#[derive(Accounts)]
#[instruction(
    trade_for_seed: [u8; 16],
    trade_against_seed: [u8; 16],
)]
pub struct MatchOrders<'info> {
    #[account(
        mut,
        has_one = market @ CoreError::MatchingMarketMismatch,
        constraint = order_against.key() != order_for.key() @ CoreError::MatchingOrdersForAndAgainstAreIdentical,
        constraint = !order_against.for_outcome @ CoreError::MatchingExpectedAnAgainstOrder,
    )]
    pub order_against: Account<'info, Order>,
    #[account(
        init,
        seeds = [
            order_against.key().as_ref(),
            &trade_against_seed,
        ],
        bump,
        payer = crank_operator,
        space = Trade::SIZE,
    )]
    pub trade_against: Box<Account<'info, Trade>>,

    #[account(
        mut,
        has_one = market @ CoreError::MatchingMarketMismatch,
        constraint = market_position_against.purchaser == order_against.purchaser @ CoreError::MatchingPurchaserMismatch,
    )]
    pub market_position_against: Box<Account<'info, MarketPosition>>,
    #[account(
        mut,
        seeds = [
            market.key().as_ref(),
            order_against.market_outcome_index.to_string().as_ref(),
            b"-".as_ref(),
            format!("{:.3}", order_against.expected_price).as_ref(),
            false.to_string().as_ref(),
        ],
        bump,
    )]
    pub market_matching_pool_against: Box<Account<'info, MarketMatchingPool>>,

    #[account(
        mut,
        has_one = market @ CoreError::MatchingMarketMismatch,
        constraint = order_for.key() != order_against.key() @ CoreError::MatchingOrdersForAndAgainstAreIdentical,
        constraint = order_for.for_outcome @ CoreError::MatchingExpectedAForOrder,
    )]
    pub order_for: Account<'info, Order>,

    #[account(
        init,
        seeds = [
            order_for.key().as_ref(),
            &trade_for_seed,
        ],
        bump,
        payer = crank_operator,
        space = Trade::SIZE,
    )]
    pub trade_for: Box<Account<'info, Trade>>,

    #[account(
        mut,
        has_one = market @ CoreError::MatchingMarketMismatch,
        constraint = market_position_for.purchaser == order_for.purchaser @ CoreError::MatchingPurchaserMismatch,
    )]
    pub market_position_for: Box<Account<'info, MarketPosition>>,
    #[account(
        mut,
        seeds = [
            market.key().as_ref(),
            order_for.market_outcome_index.to_string().as_ref(),
            b"-".as_ref(),
            format!("{:.3}", order_for.expected_price).as_ref(),
            true.to_string().as_ref(),
        ],
        bump,
    )]
    pub market_matching_pool_for: Box<Account<'info, MarketMatchingPool>>,

    #[account(mut)]
    pub market: Box<Account<'info, Market>>,
    #[account(
        mut,
        seeds = [
            market.key().as_ref(),
            order_for.market_outcome_index.to_string().as_ref(),
        ],
        bump,
        constraint = order_against.market_outcome_index == order_for.market_outcome_index @ CoreError::MatchingMarketOutcomeMismatch,
    )]
    pub market_outcome: Box<Account<'info, MarketOutcome>>,

    // crank operator --------------------------------------------
    #[account(mut)]
    pub crank_operator: Signer<'info>,
    #[account(seeds = [b"authorised_operators".as_ref(), b"CRANK".as_ref()], bump)]
    pub authorised_operators: Box<Account<'info, AuthorisedOperators>>,

    // token account --------------------------------------------
    #[account(mut, associated_token::mint = market.mint_account, associated_token::authority = order_for.purchaser)]
    pub purchaser_token_account_for: Box<Account<'info, TokenAccount>>,
    #[account(mut, associated_token::mint = market.mint_account, associated_token::authority = order_against.purchaser)]
    pub purchaser_token_account_against: Box<Account<'info, TokenAccount>>,
    #[account(
        mut,
        token::mint = market.mint_account,
        token::authority = market_escrow,
        seeds = [b"escrow".as_ref(), market.key().as_ref()],
        bump,
    )]
    pub market_escrow: Box<Account<'info, TokenAccount>>,
    #[account(
        has_one = market @ CoreError::CreationMarketMismatch,
    )]
    pub market_liquidities: Account<'info, MarketLiquidities>,

    #[account(address = anchor_spl::token::ID)]
    pub token_program: Program<'info, Token>,

    #[account(address = system_program::ID)]
    pub system_program: Program<'info, System>,
}

#[derive(Accounts)]
pub struct SettleOrder<'info> {
    #[account(mut)]
    pub order: Account<'info, Order>,
    #[account(mut, address = order.payer @ CoreError::SettlementPayerMismatch)]
    pub payer: SystemAccount<'info>,
    #[account(mut, address = order.market @ CoreError::SettlementMarketMismatch)]
    pub market: Box<Account<'info, Market>>,
}

#[derive(Accounts)]
pub struct SettleMarketPosition<'info> {
    #[account(
        mut,
        associated_token::mint = market.mint_account,
        associated_token::authority = market_position.purchaser,
    )]
    pub purchaser_token_account: Account<'info, TokenAccount>,
    #[account(mut, address = market_position.market @ CoreError::SettlementMarketMismatch)]
    pub market: Account<'info, Market>,
    #[account(
        mut,
        seeds = [b"commission_payments".as_ref(), market.key().as_ref()],
        bump
    )]
    pub commission_payment_queue: Account<'info, MarketPaymentsQueue>,
    #[account(
        mut,
        token::mint = market.mint_account,
        token::authority = market_escrow,
        seeds = [b"escrow".as_ref(), market.key().as_ref()],
        bump,
    )]
    pub market_escrow: Account<'info, TokenAccount>,
    #[account(mut, seeds = [market_position.purchaser.as_ref(), market.key().as_ref()], bump)]
    pub market_position: Account<'info, MarketPosition>,

    #[account(seeds = [b"product".as_ref(), b"MONACO_PROTOCOL".as_ref()], seeds::program=&protocol_product::ID, bump)]
    pub protocol_config: Box<Account<'info, Product>>,

    #[account(address = anchor_spl::token::ID)]
    pub token_program: Program<'info, Token>,
}

#[derive(Accounts)]
pub struct VoidMarketPosition<'info> {
    #[account(
        mut,
        associated_token::mint = market.mint_account,
        associated_token::authority = market_position.purchaser,
    )]
    pub purchaser_token_account: Account<'info, TokenAccount>,
    #[account(mut, address = market_position.market @ CoreError::VoidMarketMismatch)]
    pub market: Box<Account<'info, Market>>,
    #[account(
        mut,
        token::mint = market.mint_account,
        token::authority = market_escrow,
        seeds = [b"escrow".as_ref(), market.key().as_ref()],
        bump,
    )]
    pub market_escrow: Account<'info, TokenAccount>,
    #[account(mut, seeds = [market_position.purchaser.key().as_ref(), market.key().as_ref()], bump)]
    pub market_position: Box<Account<'info, MarketPosition>>,

    #[account(address = anchor_spl::token::ID)]
    pub token_program: Program<'info, Token>,
}

#[derive(Accounts)]
pub struct VoidOrder<'info> {
    #[account(mut)]
    pub order: Account<'info, Order>,
    #[account(mut, address = order.market @ CoreError::VoidMarketMismatch)]
    pub market: Account<'info, Market>,
}

#[derive(Accounts)]
#[instruction(name: String)]
pub struct CreateMarketType<'info> {
    #[account(
        init,
        seeds = [
            b"market_type".as_ref(),
            name.as_ref(),
        ],
        bump,
        payer = authority,
        space = MarketType::size_for(name.len())
    )]
    pub market_type: Account<'info, MarketType>,
    #[account(mut)]
    pub authority: Signer<'info>,
    #[account(address = system_program::ID)]
    pub system_program: Program<'info, System>,
}

fn get_create_market_version(existing_market: &Option<Account<Market>>) -> u8 {
    if let Some(existing_market) = existing_market {
        existing_market.version + 1
    } else {
        0
    }
}

#[derive(Accounts)]
#[instruction(
    event_account: Pubkey,
    market_type_discriminator: Option<String>,
    market_type_value: Option<String>,
)]
pub struct CreateMarket<'info> {
    pub existing_market: Option<Account<'info, Market>>,

    #[account(
        init,
        seeds = [
            event_account.as_ref(),
            market_type.key().as_ref(),
            market_type_discriminator.as_ref().unwrap_or(&"".to_string()).as_ref(),
            SEED_SEPARATOR,
            market_type_value.as_ref().unwrap_or(&"".to_string()).as_ref(),
            SEED_SEPARATOR,
            get_create_market_version(&existing_market).to_string().as_ref(),
            mint.key().as_ref(),
        ],
        bump,
        payer = market_operator,
        space = Market::SIZE
    )]
    pub market: Box<Account<'info, Market>>,
    #[account(
        init,
        seeds = [
            b"escrow".as_ref(),
            market.key().as_ref(),
        ],
        bump,
        payer = market_operator,
        token::mint = mint,
        token::authority = escrow
    )]
    pub escrow: Account<'info, TokenAccount>,

    pub market_type: Box<Account<'info, MarketType>>,
    #[account(
        init,
        seeds = [
            b"funding".as_ref(),
            market.key().as_ref(),
        ],
        bump,
        payer = market_operator,
        token::mint = mint,
        token::authority = funding
    )]
    pub funding: Box<Account<'info, TokenAccount>>,

    pub rent: Sysvar<'info, Rent>,

    // #[soteria(ignore)] used to create `escrow`
    pub mint: Account<'info, Mint>,

    #[account(address = system_program::ID)]
    pub system_program: Program<'info, System>,
    #[account(address = anchor_spl::token::ID)]
    pub token_program: Program<'info, Token>,

    #[account(mut)]
    pub market_operator: Signer<'info>,
    #[account(seeds = [b"authorised_operators".as_ref(), b"MARKET".as_ref()], bump)]
    pub authorised_operators: Account<'info, AuthorisedOperators>,
}

#[derive(Accounts)]
#[instruction(_distinct_seed: String, max_number_of_prices: u16)]
pub struct CreatePriceLadder<'info> {
    #[account(
        init,
        seeds = [
            b"price_ladder".as_ref(),
            authority.key().as_ref(),
            _distinct_seed.as_ref()
        ],
        bump,
        payer = authority,
        space = PriceLadder::size_for(max_number_of_prices)
    )]
    pub price_ladder: Account<'info, PriceLadder>,
    #[account(mut)]
    pub authority: Signer<'info>,
    #[account(address = system_program::ID)]
    pub system_program: Program<'info, System>,
}

#[derive(Accounts)]
pub struct UpdatePriceLadder<'info> {
    #[account(mut, has_one = authority)]
    pub price_ladder: Account<'info, PriceLadder>,
    pub authority: Signer<'info>,
}

#[derive(Accounts)]
#[instruction(max_number_of_prices: u16)]
pub struct UpdatePriceLadderSize<'info> {
    #[account(
        mut,
        has_one = authority,
        realloc = PriceLadder::size_for(max_number_of_prices),
        realloc::zero = false,
        realloc::payer = authority
    )]
    pub price_ladder: Account<'info, PriceLadder>,
    #[account(mut)]
    pub authority: Signer<'info>,
    pub system_program: Program<'info, System>,
}

#[derive(Accounts)]
pub struct ClosePriceLadder<'info> {
    #[account(mut, has_one = authority, close = authority)]
    pub price_ladder: Account<'info, PriceLadder>,
    pub authority: Signer<'info>,
}

#[derive(Accounts)]
pub struct InitializeMarketOutcome<'info> {
    #[account(address = system_program::ID)]
    pub system_program: Program<'info, System>,

    #[account(
        init,
        seeds = [
            market.key().as_ref(),
            market.market_outcomes_count.to_string().as_ref(),
        ],
        bump,
        payer = market_operator,
        space =  MarketOutcome::SIZE
    )]
    pub outcome: Account<'info, MarketOutcome>,

    pub price_ladder: Option<Account<'info, PriceLadder>>,

    #[account(mut)]
    pub market: Account<'info, Market>,

    #[account(mut)]
    pub market_operator: Signer<'info>,
    #[account(seeds = [b"authorised_operators".as_ref(), b"MARKET".as_ref()], bump)]
    pub authorised_operators: Account<'info, AuthorisedOperators>,
}

#[derive(Accounts)]
#[instruction(_outcome_index: u16)]
pub struct UpdateMarketOutcome<'info> {
    #[account(address = system_program::ID)]
    pub system_program: Program<'info, System>,

    #[account(
        mut,
        seeds = [
            market.key().as_ref(),
            _outcome_index.to_string().as_ref(),
        ],
        bump,
    )]
    pub outcome: Account<'info, MarketOutcome>,

    #[account(mut)]
    pub market: Account<'info, Market>,

    #[account(mut)]
    pub market_operator: Signer<'info>,
    #[account(seeds = [b"authorised_operators".as_ref(), b"MARKET".as_ref()], bump)]
    pub authorised_operators: Account<'info, AuthorisedOperators>,
}

#[derive(Accounts)]
pub struct UpdateMarket<'info> {
    #[account(mut)]
    pub market: Account<'info, Market>,

    #[account(mut)]
    pub market_operator: Signer<'info>,
    #[account(seeds = [b"authorised_operators".as_ref(), b"MARKET".as_ref()], bump)]
    pub authorised_operators: Account<'info, AuthorisedOperators>,
}

#[derive(Accounts)]
pub struct VoidMarket<'info> {
    #[account(mut)]
    pub market: Account<'info, Market>,
    #[account(
        has_one = market @ CoreError::VoidMarketMismatch,
    )]
    pub market_matching_queue: Option<Account<'info, MarketMatchingQueue>>,
    #[account(
        has_one = market @ CoreError::VoidMarketMismatch,
    )]
    pub order_request_queue: Option<Account<'info, MarketOrderRequestQueue>>,

    #[account(mut)]
    pub market_operator: Signer<'info>,
    #[account(seeds = [b"authorised_operators".as_ref(), b"MARKET".as_ref()], bump)]
    pub authorised_operators: Account<'info, AuthorisedOperators>,
}

#[derive(Accounts)]
pub struct OpenMarket<'info> {
    #[account(mut)]
    pub market: Account<'info, Market>,

    #[account(
        init,
        seeds = [
            b"liquidities".as_ref(),
            market.key().as_ref(),
        ],
        bump,
        payer = market_operator,
        space = MarketLiquidities::SIZE
    )]
    pub liquidities: Account<'info, MarketLiquidities>,
    #[account(
        init,
        seeds = [
            b"matching".as_ref(),
            market.key().as_ref(),
        ],
        bump,
        payer = market_operator,
        space = MarketMatchingQueue::SIZE
    )]
    pub matching_queue: Account<'info, MarketMatchingQueue>,
    #[account(
        init,
        seeds = [
            b"commission_payments".as_ref(),
            market.key().as_ref(),
        ],
        bump,
        payer = market_operator,
        space = MarketPaymentsQueue::SIZE
    )]
    pub commission_payment_queue: Account<'info, MarketPaymentsQueue>,
    #[account(
        init,
        seeds = [
            b"order_request".as_ref(),
            market.key().as_ref(),
        ],
        bump,
        payer = market_operator,
        space = MarketOrderRequestQueue::SIZE
    )]
    pub order_request_queue: Box<Account<'info, MarketOrderRequestQueue>>,

    #[account(mut)]
    pub market_operator: Signer<'info>,
    #[account(seeds = [b"authorised_operators".as_ref(), b"MARKET".as_ref()], bump)]
    pub authorised_operators: Account<'info, AuthorisedOperators>,

    pub system_program: Program<'info, System>,
}

#[derive(Accounts)]
pub struct SettleMarket<'info> {
    #[account(mut)]
    pub market: Account<'info, Market>,
    #[account(
        has_one = market @ CoreError::SettlementMarketMismatch,
    )]
    pub market_matching_queue: Account<'info, MarketMatchingQueue>,
    #[account(
        has_one = market @ CoreError::SettlementMarketMismatch,
    )]
    pub order_request_queue: Account<'info, MarketOrderRequestQueue>,

    #[account(mut)]
    pub market_operator: Signer<'info>,
    #[account(seeds = [b"authorised_operators".as_ref(), b"MARKET".as_ref()], bump)]
    pub authorised_operators: Account<'info, AuthorisedOperators>,
}

#[derive(Accounts)]
pub struct MoveMarketToInplay<'info> {
    #[account(mut)]
    pub market: Account<'info, Market>,
    #[account(mut, has_one = market)]
    pub market_liquidities: Account<'info, MarketLiquidities>,
}

#[derive(Accounts)]
pub struct SetMarketReadyToClose<'info> {
    #[account(mut)]
    pub market: Account<'info, Market>,
    #[account(
        token::mint = market.mint_account,
        token::authority = market_escrow,
        seeds = [b"escrow".as_ref(), market.key().as_ref()],
        bump,
    )]
    pub market_escrow: Account<'info, TokenAccount>,
    #[account(
        token::mint = market.mint_account,
        token::authority = market_funding,
        seeds = [b"funding".as_ref(), market.key().as_ref()],
        bump,
    )]
    pub market_funding: Account<'info, TokenAccount>,

    #[account(mut)]
    pub market_operator: Signer<'info>,
    #[account(seeds = [b"authorised_operators".as_ref(), b"MARKET".as_ref()], bump)]
    pub authorised_operators: Account<'info, AuthorisedOperators>,
}

#[derive(Accounts)]
pub struct CompleteMarketSettlement<'info> {
    #[account(mut)]
    pub market: Account<'info, Market>,
    #[account(has_one = market @ CoreError::SettlementMarketMismatch)]
    pub commission_payments_queue: Account<'info, MarketPaymentsQueue>,
}

#[derive(Accounts)]
pub struct CompleteMarketVoid<'info> {
    #[account(mut)]
    pub market: Account<'info, Market>,
}

#[derive(Accounts)]
pub struct TransferMarketTokenSurplus<'info> {
    #[account()]
    pub market: Account<'info, Market>,

    #[account(
        mut,
        token::mint = market.mint_account,
        token::authority = market_escrow,
        seeds = [b"escrow".as_ref(), market.key().as_ref()],
        bump,
    )]
    pub market_escrow: Account<'info, TokenAccount>,
    #[account(
        mut,
        token::mint = market.mint_account,
        token::authority = market_funding,
        seeds = [b"funding".as_ref(), market.key().as_ref()],
        bump,
    )]
    pub market_funding: Account<'info, TokenAccount>,

    #[account(
        mut,
        associated_token::mint = market.mint_account,
        associated_token::authority = market.authority,
    )]
    pub market_authority_token: Account<'info, TokenAccount>,

    pub market_operator: Signer<'info>,

    #[account(seeds = [b"authorised_operators".as_ref(), b"MARKET".as_ref()], bump)]
    pub authorised_operators: Account<'info, AuthorisedOperators>,

    #[account(address = anchor_spl::token::ID)]
    pub token_program: Program<'info, Token>,
}

#[derive(Accounts)]
pub struct ProcessMarketCommissionPayment<'info> {
    #[account(
        mut,
        token::mint = market.mint_account,
        token::authority = commission_escrow,
    )]
    pub product_escrow_token: Account<'info, TokenAccount>,
    /// CHECK: no data read from / written to, key used for token authority validation. Using
    /// AccountInfo as owner can be PDA of any account type
    pub commission_escrow: AccountInfo<'info>,
    #[account(has_one = commission_escrow @ CoreError::SettlementPaymentEscrowProductMismatch)]
    pub product: Account<'info, Product>,

    pub market: Account<'info, Market>,
    #[account(
        mut,
        token::mint = market.mint_account,
        token::authority = market_escrow,
        seeds = [b"escrow".as_ref(), market.key().as_ref()],
        bump,
    )]
    pub market_escrow: Account<'info, TokenAccount>,
    #[account(
        mut,
        seeds = [b"commission_payments".as_ref(), market.key().as_ref()],
        bump
    )]
    pub commission_payments_queue: Account<'info, MarketPaymentsQueue>,

    #[account(address = anchor_spl::token::ID)]
    pub token_program: Program<'info, Token>,
}

/*
Close accounts
 */

#[derive(Accounts)]
pub struct CloseOrder<'info> {
    #[account(
        mut,
        has_one = payer @ CoreError::CloseAccountPayerMismatch,
        has_one = market @ CoreError::CloseAccountMarketMismatch,
        close = payer,
    )]
    pub order: Account<'info, Order>,
    #[account(mut)]
    pub market: Account<'info, Market>,
    #[account(mut)]
    pub payer: SystemAccount<'info>,
}

#[derive(Accounts)]
pub struct CloseTrade<'info> {
    #[account(
        mut,
        has_one = payer @ CoreError::CloseAccountPayerMismatch,
        has_one = market @ CoreError::CloseAccountMarketMismatch,
        close = payer,
    )]
    pub trade: Account<'info, Trade>,
    #[account(mut)]
    pub market: Account<'info, Market>,
    #[account(mut)]
    pub payer: SystemAccount<'info>,
}

#[derive(Accounts)]
pub struct CloseMarketPosition<'info> {
    #[account(
        mut,
        has_one = payer @ CoreError::CloseAccountPayerMismatch,
        has_one = market @ CoreError::CloseAccountMarketMismatch,
        close = payer,
    )]
    pub market_position: Account<'info, MarketPosition>,
    #[account(mut)]
    pub market: Account<'info, Market>,
    #[account(mut)]
    pub payer: SystemAccount<'info>,
}

#[derive(Accounts)]
pub struct CloseMarketMatchingPool<'info> {
    #[account(
        mut,
        has_one = payer @ CoreError::CloseAccountPayerMismatch,
        has_one = market @ CoreError::CloseAccountMarketMismatch,
        close = payer,
    )]
    pub market_matching_pool: Account<'info, MarketMatchingPool>,
    #[account(mut)]
    pub market: Account<'info, Market>,
    #[account(mut)]
    pub payer: SystemAccount<'info>,
}

#[derive(Accounts)]
pub struct CloseMarketOutcome<'info> {
    #[account(
        mut,
        has_one = market @ CoreError::CloseAccountMarketMismatch,
        close = authority,
    )]
    pub market_outcome: Account<'info, MarketOutcome>,
    #[account(
        mut,
        has_one = authority @ CoreError::CloseAccountMarketAuthorityMismatch,
    )]
    pub market: Account<'info, Market>,
    #[account(mut)]
    pub authority: SystemAccount<'info>,
}

#[derive(Accounts)]
pub struct CloseMarketQueues<'info> {
    #[account(
        mut,
        has_one = market @ CoreError::CloseAccountMarketMismatch,
        close = authority,
    )]
    pub liquidities: Account<'info, MarketLiquidities>,
    #[account(
        mut,
        has_one = market @ CoreError::CloseAccountMarketMismatch,
        close = authority,
    )]
    pub matching_queue: Account<'info, MarketMatchingQueue>,
    #[account(
        mut,
        has_one = market @ CoreError::CloseAccountMarketMismatch,
        close = authority,
    )]
    pub commission_payment_queue: Account<'info, MarketPaymentsQueue>,
    #[account(
        mut,
        has_one = market @ CoreError::CloseAccountMarketMismatch,
        close = authority,
    )]
    pub order_request_queue: Account<'info, MarketOrderRequestQueue>,
    #[account(
        mut,
        has_one = authority @ CoreError::CloseAccountMarketAuthorityMismatch,
    )]
    pub market: Account<'info, Market>,
    #[account(mut)]
    pub authority: SystemAccount<'info>,
}

#[derive(Accounts)]
pub struct CloseMarket<'info> {
    #[account(
        mut,
        has_one = authority @ CoreError::CloseAccountMarketAuthorityMismatch,
        close = authority,
    )]
    pub market: Account<'info, Market>,
    #[account(
        mut,
        token::mint = market.mint_account,
        token::authority = market_escrow,
        seeds = [b"escrow".as_ref(), market.key().as_ref()],
        bump,
    )]
    pub market_escrow: Account<'info, TokenAccount>,
    #[account(
        mut,
        token::mint = market.mint_account,
        token::authority = market_funding,
        seeds = [b"funding".as_ref(), market.key().as_ref()],
        bump,
    )]
    pub market_funding: Account<'info, TokenAccount>,

    #[account(mut)]
    pub authority: SystemAccount<'info>,
    #[account(address = anchor_spl::token::ID)]
    pub token_program: Program<'info, Token>,
}<|MERGE_RESOLUTION|>--- conflicted
+++ resolved
@@ -472,14 +472,14 @@
     pub system_program: Program<'info, System>,
 }
 
-<<<<<<< HEAD
 fn taker_order_pk(market_matching_queue: &Account<MarketMatchingQueue>) -> Result<Pubkey> {
     Ok(market_matching_queue
         .matches
         .peek()
         .ok_or(CoreError::MatchingQueueIsEmpty)?
         .pk)
-=======
+}
+
 fn market_matching_pool_constraint(
     market_matching_queue: &Account<MarketMatchingQueue>,
     market_matching_pool: &Account<MarketMatchingPool>,
@@ -504,41 +504,6 @@
     }
 }
 
-fn order_against_pk(
-    order: &Account<Order>,
-    market_matching_queue: &Account<MarketMatchingQueue>,
-) -> Result<Pubkey> {
-    let order_against_pk = match order.for_outcome {
-        true => {
-            market_matching_queue
-                .matches
-                .peek()
-                .ok_or(CoreError::MatchingQueueIsEmpty)?
-                .pk
-        }
-        false => order.key(),
-    };
-    Ok(order_against_pk)
-}
-
-fn order_for_pk(
-    order: &Account<Order>,
-    market_matching_queue: &Account<MarketMatchingQueue>,
-) -> Result<Pubkey> {
-    let order_for_pk = match order.for_outcome {
-        true => order.key(),
-        false => {
-            market_matching_queue
-                .matches
-                .peek()
-                .ok_or(CoreError::MatchingQueueIsEmpty)?
-                .pk
-        }
-    };
-    Ok(order_for_pk)
->>>>>>> d85c2f50
-}
-
 #[derive(Accounts)]
 #[instruction(
     maker_order_trade_seed: [u8; 16],
@@ -571,13 +536,8 @@
     #[account(
         mut,
         has_one = market @ CoreError::MatchingMarketMismatch,
-<<<<<<< HEAD
-        constraint = *market_matching_pool.orders.peek(0)
-            .ok_or(CoreError::MatchingQueueIsEmpty)? == maker_order.key() @ CoreError::MatchingMakerOrderMismatch,
-=======
         constraint = maker_order_constraint(&market_matching_pool, &maker_order)
             @ CoreError::MatchingPoolHeadMismatch,
->>>>>>> d85c2f50
     )]
     pub maker_order: Account<'info, Order>,
     #[account(
