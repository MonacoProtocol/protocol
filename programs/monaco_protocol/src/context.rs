use crate::error::CoreError;
use crate::monaco_protocol::SEED_SEPARATOR;
use crate::state::market_matching_pool_account::MarketMatchingPool;
use crate::state::market_matching_queue_account::MarketMatchingQueue;
use crate::state::market_outcome_account::MarketOutcome;
use crate::{AuthorisedOperators, Market, MarketPosition, Order, OrderData, Trade};
use anchor_lang::prelude::*;
use anchor_lang::solana_program::system_program;
use anchor_spl::token::{Mint, Token, TokenAccount};
use solana_program::rent::Rent;

use crate::state::market_type::MarketType;
use crate::state::payments_queue::MarketPaymentsQueue;
use crate::state::price_ladder::PriceLadder;
use protocol_product::state::product::Product;

#[derive(Accounts)]
#[instruction(_distinct_seed: String, data: OrderData)]
pub struct CreateOrder<'info> {
    #[account(
        init,
        seeds = [
            market.key().as_ref(),
            purchaser.key().as_ref(),
            _distinct_seed.as_ref()
        ],
        bump,
        payer = purchaser,
        space = Order::SIZE,
    )]
    pub order: Account<'info, Order>,
    #[account(
        init_if_needed,
        seeds = [
            purchaser.key().as_ref(),
            market.key().as_ref()
        ],
        bump,
        payer = purchaser,
        space = MarketPosition::size_for(usize::from(market.market_outcomes_count))
    )]
    pub market_position: Box<Account<'info, MarketPosition>>,
    #[account(mut)]
    pub purchaser: Signer<'info>,
    #[account(
        mut,
        associated_token::mint = market.mint_account,
        associated_token::authority = purchaser,
    )]
    pub purchaser_token: Account<'info, TokenAccount>,

    #[account(mut)]
    pub market: Box<Account<'info, Market>>,
    #[account(
        init_if_needed,
        seeds = [
            market.key().as_ref(),
            market_outcome.index.to_string().as_ref(),
            b"-".as_ref(),
            format!("{:.3}", data.price).as_ref(),
            data.for_outcome.to_string().as_ref()
        ],
        payer = purchaser,
        bump,
        space = MarketMatchingPool::SIZE
    )]
    pub market_matching_pool: Box<Account<'info, MarketMatchingPool>>,
    #[account(
        mut,
        seeds = [
            market.key().as_ref(),
            data.market_outcome_index.to_string().as_ref(),
        ],
        bump,
    )]
    pub market_outcome: Account<'info, MarketOutcome>,
    #[account(
        mut,
        token::mint = market.mint_account,
        token::authority = market_escrow,
        seeds = [b"escrow".as_ref(), market.key().as_ref()],
        bump,
    )]
    pub market_escrow: Box<Account<'info, TokenAccount>>,

    #[account(address = system_program::ID)]
    pub system_program: Program<'info, System>,
    #[account(address = anchor_spl::token::ID)]
    pub token_program: Program<'info, Token>,
}

#[derive(Accounts)]
#[instruction(_distinct_seed: String, data: OrderData)]
pub struct CreateOrderV2<'info> {
    #[account(
        init,
        seeds = [
            market.key().as_ref(),
            purchaser.key().as_ref(),
            _distinct_seed.as_ref()
        ],
        bump,
        payer = purchaser,
        space = Order::SIZE,
    )]
    pub order: Account<'info, Order>,
    #[account(
        init_if_needed,
        seeds = [
            purchaser.key().as_ref(),
            market.key().as_ref()
        ],
        bump,
        payer = purchaser,
        space = MarketPosition::size_for(usize::from(market.market_outcomes_count))
    )]
    pub market_position: Box<Account<'info, MarketPosition>>,
    #[account(mut)]
    pub purchaser: Signer<'info>,
    #[account(
        mut,
        associated_token::mint = market.mint_account,
        associated_token::authority = purchaser,
    )]
    pub purchaser_token: Account<'info, TokenAccount>,

    #[account(mut)]
    pub market: Box<Account<'info, Market>>,
    #[account(
        init_if_needed,
        seeds = [
            market.key().as_ref(),
            market_outcome.index.to_string().as_ref(),
            b"-".as_ref(),
            format!("{:.3}", data.price).as_ref(),
            data.for_outcome.to_string().as_ref()
        ],
        payer = purchaser,
        bump,
        space = MarketMatchingPool::SIZE
    )]
    pub market_matching_pool: Box<Account<'info, MarketMatchingPool>>,

    #[account(
        mut,
        seeds = [
            market.key().as_ref(),
            data.market_outcome_index.to_string().as_ref(),
        ],
        bump,
        constraint = market_outcome.prices.is_none() || (market_outcome.prices.is_some() && price_ladder.is_some() && market_outcome.prices.unwrap() == price_ladder.as_ref().unwrap().key()) @ CoreError::CreationInvalidPriceLadder
    )]
    pub market_outcome: Account<'info, MarketOutcome>,

    pub price_ladder: Option<Account<'info, PriceLadder>>,

    #[account(
        mut,
        token::mint = market.mint_account,
        token::authority = market_escrow,
        seeds = [b"escrow".as_ref(), market.key().as_ref()],
        bump,
    )]
    pub market_escrow: Box<Account<'info, TokenAccount>>,

    pub product: Option<Account<'info, Product>>,

    #[account(address = system_program::ID)]
    pub system_program: Program<'info, System>,
    #[account(address = anchor_spl::token::ID)]
    pub token_program: Program<'info, Token>,
}

#[derive(Accounts)]
pub struct UpdateMarketMatchingPool<'info> {
    pub market: Account<'info, Market>,
    #[account(mut, has_one = market)]
    pub market_matching_pool: Account<'info, MarketMatchingPool>,
}

#[derive(Accounts)]
pub struct CancelOrder<'info> {
    #[account(mut)]
    pub order: Account<'info, Order>,

    #[account(mut, address = order.purchaser @ CoreError::CancelationPurchaserMismatch)]
    pub purchaser: Signer<'info>,
    #[account(
        mut,
        associated_token::mint = market.mint_account,
        associated_token::authority = purchaser,
    )]
    pub purchaser_token_account: Account<'info, TokenAccount>,

    #[account(mut, address = order.market @ CoreError::CancelationMarketMismatch)]
    pub market: Account<'info, Market>,
    #[account(
        mut,
        seeds = [
            market.key().as_ref(),
            order.market_outcome_index.to_string().as_ref(),
            b"-".as_ref(),
            format!("{:.3}", order.expected_price).as_ref(),
            order.for_outcome.to_string().as_ref(),
        ],
        bump,
    )]
    pub market_matching_pool: Account<'info, MarketMatchingPool>,
    #[account(
        mut,
        token::mint = market.mint_account,
        token::authority = market_escrow,
        seeds = [b"escrow".as_ref(), market.key().as_ref()],
        bump,
    )]
    pub market_escrow: Box<Account<'info, TokenAccount>>,

    // market_position needs to be here so market validation happens first
    #[account(mut, seeds = [purchaser.key().as_ref(), market.key().as_ref()], bump)]
    pub market_position: Box<Account<'info, MarketPosition>>,

    #[account(address = anchor_spl::token::ID)]
    pub token_program: Program<'info, Token>,
}

#[derive(Accounts)]
pub struct CancelPreplayOrderPostEventStart<'info> {
    #[account(mut)]
    pub order: Account<'info, Order>,

    #[account(mut, address = order.purchaser @ CoreError::CancelationPurchaserMismatch)]
    pub purchaser: SystemAccount<'info>,
    #[account(
        mut,
        associated_token::mint = market.mint_account,
        associated_token::authority = purchaser,
    )]
    pub purchaser_token: Account<'info, TokenAccount>,

    #[account(mut, address = order.market @ CoreError::CancelationMarketMismatch)]
    pub market: Box<Account<'info, Market>>,
    #[account(
        mut,
        seeds = [
            market.key().as_ref(),
            order.market_outcome_index.to_string().as_ref(),
            b"-".as_ref(),
            format!("{:.3}", order.expected_price).as_ref(),
            order.for_outcome.to_string().as_ref(),
        ],
        bump,
    )]
    pub market_matching_pool: Account<'info, MarketMatchingPool>,
    #[account(
        mut,
        token::mint = market.mint_account,
        token::authority = market_escrow,
        seeds = [b"escrow".as_ref(), market.key().as_ref()],
        bump,
    )]
    pub market_escrow: Box<Account<'info, TokenAccount>>,

    // market_position needs to be here so market validation happens first
    #[account(mut, seeds = [purchaser.key().as_ref(), market.key().as_ref()], bump)]
    pub market_position: Box<Account<'info, MarketPosition>>,

    #[account(address = anchor_spl::token::ID)]
    pub token_program: Program<'info, Token>,
}

#[derive(Accounts)]
pub struct AuthoriseAdminOperator<'info> {
    #[account(
        init_if_needed,
        seeds = [b"authorised_operators".as_ref(), b"ADMIN".as_ref()],
        payer = admin_operator,
        bump,
        space = AuthorisedOperators::SIZE
    )]
    pub authorised_operators: Account<'info, AuthorisedOperators>,
    #[account(mut)]
    pub admin_operator: Signer<'info>,
    #[account(address = system_program::ID)]
    pub system_program: Program<'info, System>,
}

#[derive(Accounts)]
#[instruction(operator_type: String)]
pub struct AuthoriseOperator<'info> {
    #[account(
        init_if_needed,
        seeds = [b"authorised_operators".as_ref(), operator_type.as_ref()],
        payer = admin_operator,
        bump,
        space = AuthorisedOperators::SIZE,
        constraint = operator_type.chars().all(char::is_uppercase) @ CoreError::InvalidOperatorType
    )]
    pub authorised_operators: Account<'info, AuthorisedOperators>,
    #[account(mut)]
    pub admin_operator: Signer<'info>,
    #[account(seeds = [b"authorised_operators".as_ref(), b"ADMIN".as_ref()], bump)]
    pub admin_operators: Account<'info, AuthorisedOperators>,
    #[account(address = system_program::ID)]
    pub system_program: Program<'info, System>,
}

#[derive(Accounts)]
pub struct MatchOrders<'info> {
    #[account(
        mut,
        has_one = market @ CoreError::MatchingMarketMismatch,
        constraint = order_against.key() != order_for.key() @ CoreError::MatchingOrdersForAndAgainstAreIdentical,
        constraint = !order_against.for_outcome @ CoreError::MatchingExpectedAnAgainstOrder,
    )]
    pub order_against: Account<'info, Order>,
    #[account(
        init,
        seeds = [
            order_against.key().as_ref(),
            order_for.key().as_ref(),
            false.to_string().as_ref(),
        ],
        bump,
        payer = crank_operator,
        space = Trade::SIZE,
    )]
    pub trade_against: Box<Account<'info, Trade>>,

    #[account(
        mut,
        has_one = market @ CoreError::MatchingMarketMismatch,
        constraint = market_position_against.purchaser == order_against.purchaser @ CoreError::MatchingPurchaserMismatch,
    )]
    pub market_position_against: Box<Account<'info, MarketPosition>>,
    #[account(
        mut,
        seeds = [
            market.key().as_ref(),
            order_against.market_outcome_index.to_string().as_ref(),
            b"-".as_ref(),
            format!("{:.3}", order_against.expected_price).as_ref(),
            false.to_string().as_ref(),
        ],
        bump,
    )]
    pub market_matching_pool_against: Box<Account<'info, MarketMatchingPool>>,

    #[account(
        mut,
        has_one = market @ CoreError::MatchingMarketMismatch,
        constraint = order_for.key() != order_against.key() @ CoreError::MatchingOrdersForAndAgainstAreIdentical,
        constraint = order_for.for_outcome @ CoreError::MatchingExpectedAForOrder,
    )]
    pub order_for: Account<'info, Order>,

    #[account(
        init,
        seeds = [
            order_against.key().as_ref(),
            order_for.key().as_ref(),
            true.to_string().as_ref(),
        ],
        bump,
        payer = crank_operator,
        space = Trade::SIZE,
    )]
    pub trade_for: Box<Account<'info, Trade>>,

    #[account(
        mut,
        has_one = market @ CoreError::MatchingMarketMismatch,
        constraint = market_position_for.purchaser == order_for.purchaser @ CoreError::MatchingPurchaserMismatch,
    )]
    pub market_position_for: Box<Account<'info, MarketPosition>>,
    #[account(
        mut,
        seeds = [
            market.key().as_ref(),
            order_for.market_outcome_index.to_string().as_ref(),
            b"-".as_ref(),
            format!("{:.3}", order_for.expected_price).as_ref(),
            true.to_string().as_ref(),
        ],
        bump,
    )]
    pub market_matching_pool_for: Box<Account<'info, MarketMatchingPool>>,

    #[account(mut)]
    pub market: Box<Account<'info, Market>>,
    #[account(
        mut,
        seeds = [
            market.key().as_ref(),
            order_for.market_outcome_index.to_string().as_ref(),
        ],
        bump,
        constraint = order_against.market_outcome_index == order_for.market_outcome_index @ CoreError::MatchingMarketOutcomeMismatch,
    )]
    pub market_outcome: Box<Account<'info, MarketOutcome>>,

    // crank operator --------------------------------------------
    #[account(mut)]
    pub crank_operator: Signer<'info>,
    #[account(seeds = [b"authorised_operators".as_ref(), b"CRANK".as_ref()], bump)]
    pub authorised_operators: Box<Account<'info, AuthorisedOperators>>,

    // token account --------------------------------------------
    #[account(mut, associated_token::mint = market.mint_account, associated_token::authority = order_for.purchaser)]
    pub purchaser_token_account_for: Box<Account<'info, TokenAccount>>,
    #[account(mut, associated_token::mint = market.mint_account, associated_token::authority = order_against.purchaser)]
    pub purchaser_token_account_against: Box<Account<'info, TokenAccount>>,
    #[account(
        mut,
        token::mint = market.mint_account,
        token::authority = market_escrow,
        seeds = [b"escrow".as_ref(), market.key().as_ref()],
        bump,
    )]
    pub market_escrow: Box<Account<'info, TokenAccount>>,

    #[account(address = anchor_spl::token::ID)]
    pub token_program: Program<'info, Token>,

    #[account(address = system_program::ID)]
    pub system_program: Program<'info, System>,
}

#[derive(Accounts)]
pub struct SettleOrder<'info> {
    #[account(mut)]
    pub order: Account<'info, Order>,
    #[account(mut, address = order.purchaser @ CoreError::SettlementPurchaserMismatch)]
    pub purchaser: SystemAccount<'info>,
    #[account(mut, address = order.market @ CoreError::SettlementMarketMismatch)]
    pub market: Box<Account<'info, Market>>,
}

#[derive(Accounts)]
pub struct SettleMarketPosition<'info> {
    #[account(
        mut,
        associated_token::mint = market.mint_account,
        associated_token::authority = market_position.purchaser,
    )]
    pub purchaser_token_account: Account<'info, TokenAccount>,
    #[account(mut, address = market_position.market @ CoreError::SettlementMarketMismatch)]
    pub market: Account<'info, Market>,
    #[account(
        mut,
        seeds = [b"commission_payments".as_ref(), market.key().as_ref()],
        bump
    )]
    pub commission_payment_queue: Account<'info, MarketPaymentsQueue>,
    #[account(
        mut,
        token::mint = market.mint_account,
        token::authority = market_escrow,
        seeds = [b"escrow".as_ref(), market.key().as_ref()],
        bump,
    )]
    pub market_escrow: Account<'info, TokenAccount>,
    #[account(mut, seeds = [market_position.purchaser.as_ref(), market.key().as_ref()], bump)]
    pub market_position: Account<'info, MarketPosition>,

    #[account(seeds = [b"product".as_ref(), b"MONACO_PROTOCOL".as_ref()], seeds::program=&protocol_product::ID, bump)]
    pub protocol_config: Box<Account<'info, Product>>,

    #[account(address = anchor_spl::token::ID)]
    pub token_program: Program<'info, Token>,
}

#[derive(Accounts)]
pub struct VoidMarketPosition<'info> {
    #[account(
        mut,
        associated_token::mint = market.mint_account,
        associated_token::authority = market_position.purchaser,
    )]
    pub purchaser_token_account: Account<'info, TokenAccount>,
    #[account(mut, address = market_position.market @ CoreError::VoidMarketMismatch)]
    pub market: Box<Account<'info, Market>>,
    #[account(
        mut,
        token::mint = market.mint_account,
        token::authority = market_escrow,
        seeds = [b"escrow".as_ref(), market.key().as_ref()],
        bump,
    )]
    pub market_escrow: Account<'info, TokenAccount>,
    #[account(mut, seeds = [market_position.purchaser.key().as_ref(), market.key().as_ref()], bump)]
    pub market_position: Box<Account<'info, MarketPosition>>,

    #[account(address = anchor_spl::token::ID)]
    pub token_program: Program<'info, Token>,
}

#[derive(Accounts)]
pub struct VoidOrder<'info> {
    #[account(mut)]
    pub order: Account<'info, Order>,
    #[account(mut, address = order.market @ CoreError::VoidMarketMismatch)]
    pub market: Account<'info, Market>,
}

#[derive(Accounts)]
#[instruction(name: String)]
pub struct CreateMarketType<'info> {
    #[account(
        init,
        seeds = [
            b"market_type".as_ref(),
            name.as_ref(),
        ],
        bump,
        payer = authority,
        space = MarketType::size_for(name.len())
    )]
    pub market_type: Account<'info, MarketType>,
    #[account(mut)]
    pub authority: Signer<'info>,
    #[account(address = system_program::ID)]
    pub system_program: Program<'info, System>,
}

fn get_create_market_version(existing_market: &Option<Account<Market>>) -> u8 {
    if let Some(existing_market) = existing_market {
        existing_market.version + 1
    } else {
        0
    }
}

#[derive(Accounts)]
#[instruction(
    event_account: Pubkey,
    market_type_discriminator: Option<String>,
    market_type_value: Option<String>,
)]
pub struct CreateMarket<'info> {
    pub existing_market: Option<Account<'info, Market>>,

    #[account(
        init,
        seeds = [
            event_account.as_ref(),
            market_type.key().as_ref(),
            market_type_discriminator.as_ref().unwrap_or(&"".to_string()).as_ref(),
            SEED_SEPARATOR,
            market_type_value.as_ref().unwrap_or(&"".to_string()).as_ref(),
            SEED_SEPARATOR,
            get_create_market_version(&existing_market).to_string().as_ref(),
            mint.key().as_ref(),
        ],
        bump,
        payer = market_operator,
        space = Market::SIZE
    )]
    pub market: Box<Account<'info, Market>>,
    #[account(
        init,
        seeds = [
            b"escrow".as_ref(),
            market.key().as_ref(),
        ],
        bump,
        payer = market_operator,
        token::mint = mint,
        token::authority = escrow
    )]
    pub escrow: Account<'info, TokenAccount>,

    pub market_type: Account<'info, MarketType>,

    pub rent: Sysvar<'info, Rent>,

    // #[soteria(ignore)] used to create `escrow`
    pub mint: Account<'info, Mint>,

    #[account(address = system_program::ID)]
    pub system_program: Program<'info, System>,
    #[account(address = anchor_spl::token::ID)]
    pub token_program: Program<'info, Token>,

    #[account(mut)]
    pub market_operator: Signer<'info>,
    #[account(seeds = [b"authorised_operators".as_ref(), b"MARKET".as_ref()], bump)]
    pub authorised_operators: Account<'info, AuthorisedOperators>,
}

#[derive(Accounts)]
#[instruction(_distinct_seed: String, max_number_of_prices: u16)]
pub struct CreatePriceLadder<'info> {
    #[account(
        init,
        seeds = [
            b"price_ladder".as_ref(),
            authority.key().as_ref(),
            _distinct_seed.as_ref()
        ],
        bump,
        payer = authority,
        space = PriceLadder::size_for(max_number_of_prices)
    )]
    pub price_ladder: Account<'info, PriceLadder>,
    #[account(mut)]
    pub authority: Signer<'info>,
    #[account(address = system_program::ID)]
    pub system_program: Program<'info, System>,
}

#[derive(Accounts)]
pub struct UpdatePriceLadder<'info> {
    #[account(mut, has_one = authority)]
    pub price_ladder: Account<'info, PriceLadder>,
    pub authority: Signer<'info>,
}

#[derive(Accounts)]
#[instruction(max_number_of_prices: u16)]
pub struct UpdatePriceLadderSize<'info> {
    #[account(
        mut,
        has_one = authority,
        realloc = PriceLadder::size_for(max_number_of_prices),
        realloc::zero = false,
        realloc::payer = authority
    )]
    pub price_ladder: Account<'info, PriceLadder>,
    #[account(mut)]
    pub authority: Signer<'info>,
    pub system_program: Program<'info, System>,
}

#[derive(Accounts)]
pub struct ClosePriceLadder<'info> {
    #[account(mut, has_one = authority, close = authority)]
    pub price_ladder: Account<'info, PriceLadder>,
    pub authority: Signer<'info>,
}

#[derive(Accounts)]
pub struct InitializeMarketOutcome<'info> {
    #[account(address = system_program::ID)]
    pub system_program: Program<'info, System>,

    #[account(
        init,
        seeds = [
            market.key().as_ref(),
            market.market_outcomes_count.to_string().as_ref(),
        ],
        bump,
        payer = market_operator,
        space =  MarketOutcome::SIZE
    )]
    pub outcome: Account<'info, MarketOutcome>,

    pub price_ladder: Option<Account<'info, PriceLadder>>,

    #[account(mut)]
    pub market: Account<'info, Market>,

    #[account(mut)]
    pub market_operator: Signer<'info>,
    #[account(seeds = [b"authorised_operators".as_ref(), b"MARKET".as_ref()], bump)]
    pub authorised_operators: Account<'info, AuthorisedOperators>,
}

#[derive(Accounts)]
#[instruction(_outcome_index: u16)]
pub struct UpdateMarketOutcome<'info> {
    #[account(address = system_program::ID)]
    pub system_program: Program<'info, System>,

    #[account(
        mut,
        seeds = [
            market.key().as_ref(),
            _outcome_index.to_string().as_ref(),
        ],
        bump,
    )]
    pub outcome: Account<'info, MarketOutcome>,

    #[account(mut)]
    pub market: Account<'info, Market>,

    #[account(mut)]
    pub market_operator: Signer<'info>,
    #[account(seeds = [b"authorised_operators".as_ref(), b"MARKET".as_ref()], bump)]
    pub authorised_operators: Account<'info, AuthorisedOperators>,
}

#[derive(Accounts)]
pub struct UpdateMarket<'info> {
    #[account(mut)]
    pub market: Account<'info, Market>,

    #[account(mut)]
    pub market_operator: Signer<'info>,
    #[account(seeds = [b"authorised_operators".as_ref(), b"MARKET".as_ref()], bump)]
    pub authorised_operators: Account<'info, AuthorisedOperators>,
}

#[derive(Accounts)]
<<<<<<< HEAD
pub struct SettleMarket<'info> {
    #[account(mut)]
    pub market: Account<'info, Market>,
    #[account(
        has_one = market @ CoreError::SettlementMarketMismatch,
    )]
    pub market_matching_queue: Account<'info, MarketMatchingQueue>,
=======
pub struct OpenMarket<'info> {
    #[account(mut)]
    pub market: Account<'info, Market>,

    #[account(
        init,
        seeds = [
            b"matching".as_ref(),
            market.key().as_ref(),
        ],
        bump,
        payer = market_operator,
        space = MarketMatchingQueue::SIZE
    )]
    pub matching_queue: Account<'info, MarketMatchingQueue>,
    #[account(
        init,
        seeds = [
            b"commission_payments".as_ref(),
            market.key().as_ref(),
        ],
        bump,
        payer = market_operator,
        space = MarketPaymentsQueue::SIZE
    )]
    pub commission_payment_queue: Account<'info, MarketPaymentsQueue>,
>>>>>>> d2e13341

    #[account(mut)]
    pub market_operator: Signer<'info>,
    #[account(seeds = [b"authorised_operators".as_ref(), b"MARKET".as_ref()], bump)]
    pub authorised_operators: Account<'info, AuthorisedOperators>,
<<<<<<< HEAD
=======

    pub system_program: Program<'info, System>,
>>>>>>> d2e13341
}

#[derive(Accounts)]
pub struct UpdateMarketUnauthorized<'info> {
    #[account(mut)]
    pub market: Account<'info, Market>,
}

#[derive(Accounts)]
pub struct SetMarketReadyToClose<'info> {
    #[account(mut)]
    pub market: Account<'info, Market>,
    #[account(
        token::mint = market.mint_account,
        token::authority = market_escrow,
        seeds = [b"escrow".as_ref(), market.key().as_ref()],
        bump,
    )]
    pub market_escrow: Account<'info, TokenAccount>,

    #[account(mut)]
    pub market_operator: Signer<'info>,
    #[account(seeds = [b"authorised_operators".as_ref(), b"MARKET".as_ref()], bump)]
    pub authorised_operators: Account<'info, AuthorisedOperators>,
}

#[derive(Accounts)]
pub struct CompleteMarketSettlement<'info> {
    #[account(mut)]
    pub market: Account<'info, Market>,
}

#[derive(Accounts)]
pub struct TransferMarketEscrowSurplus<'info> {
    #[account()]
    pub market: Account<'info, Market>,

    #[account(
        mut,
        token::mint = market.mint_account,
        token::authority = market_escrow,
        seeds = [b"escrow".as_ref(), market.key().as_ref()],
        bump,
    )]
    pub market_escrow: Account<'info, TokenAccount>,

    #[account(
        mut,
        associated_token::mint = market.mint_account,
        associated_token::authority = market.authority,
    )]
    pub market_authority_token: Account<'info, TokenAccount>,

    pub market_operator: Signer<'info>,

    #[account(seeds = [b"authorised_operators".as_ref(), b"MARKET".as_ref()], bump)]
    pub authorised_operators: Account<'info, AuthorisedOperators>,

    #[account(address = anchor_spl::token::ID)]
    pub token_program: Program<'info, Token>,
}

#[derive(Accounts)]
pub struct ProcessMarketCommissionPayment<'info> {
    #[account(
        mut,
        token::mint = market.mint_account,
        token::authority = commission_escrow,
    )]
    pub product_escrow_token: Account<'info, TokenAccount>,
    /// CHECK: no data read from / written to, key used for token authority validation. Using
    /// AccountInfo as owner can be PDA of any account type
    pub commission_escrow: AccountInfo<'info>,
    #[account(has_one = commission_escrow @ CoreError::SettlementPaymentEscrowProductMismatch)]
    pub product: Account<'info, Product>,

    pub market: Account<'info, Market>,
    #[account(
        mut,
        token::mint = market.mint_account,
        token::authority = market_escrow,
        seeds = [b"escrow".as_ref(), market.key().as_ref()],
        bump,
    )]
    pub market_escrow: Account<'info, TokenAccount>,
    #[account(
        mut,
        seeds = [b"commission_payments".as_ref(), market.key().as_ref()],
        bump
    )]
    pub commission_payments_queue: Account<'info, MarketPaymentsQueue>,

    #[account(address = anchor_spl::token::ID)]
    pub token_program: Program<'info, Token>,
}

/*
Close accounts
 */

#[derive(Accounts)]
pub struct CloseOrder<'info> {
    #[account(
        mut,
        has_one = purchaser @ CoreError::CloseAccountPurchaserMismatch,
        has_one = market @ CoreError::CloseAccountMarketMismatch,
        close = purchaser,
    )]
    pub order: Account<'info, Order>,
    #[account(mut)]
    pub market: Account<'info, Market>,
    #[account(mut)]
    pub purchaser: SystemAccount<'info>,
}

#[derive(Accounts)]
pub struct CloseTrade<'info> {
    #[account(
        mut,
        has_one = payer @ CoreError::CloseAccountPurchaserMismatch,
        has_one = market @ CoreError::CloseAccountMarketMismatch,
        close = payer,
    )]
    pub trade: Account<'info, Trade>,
    #[account(mut)]
    pub market: Account<'info, Market>,
    #[account(mut)]
    pub payer: SystemAccount<'info>,
}

#[derive(Accounts)]
pub struct CloseMarketPosition<'info> {
    #[account(
        mut,
        has_one = purchaser @ CoreError::CloseAccountPurchaserMismatch,
        has_one = market @ CoreError::CloseAccountMarketMismatch,
        close = purchaser,
    )]
    pub market_position: Account<'info, MarketPosition>,
    #[account(mut)]
    pub market: Account<'info, Market>,
    #[account(mut)]
    pub purchaser: SystemAccount<'info>,
}

#[derive(Accounts)]
pub struct CloseMarketMatchingPool<'info> {
    #[account(
        mut,
        has_one = payer @ CoreError::CloseAccountPayerMismatch,
        has_one = market @ CoreError::CloseAccountMarketMismatch,
        close = payer,
    )]
    pub market_matching_pool: Account<'info, MarketMatchingPool>,
    #[account(mut)]
    pub market: Account<'info, Market>,
    #[account(mut)]
    pub payer: SystemAccount<'info>,
}

#[derive(Accounts)]
pub struct CloseMarketOutcome<'info> {
    #[account(
        mut,
        has_one = market @ CoreError::CloseAccountMarketMismatch,
        close = authority,
    )]
    pub market_outcome: Account<'info, MarketOutcome>,
    #[account(
        mut,
        has_one = authority @ CoreError::CloseAccountPurchaserMismatch,
    )]
    pub market: Account<'info, Market>,
    #[account(mut)]
    pub authority: SystemAccount<'info>,
}

#[derive(Accounts)]
pub struct CloseMarketQueues<'info> {
    #[account(
        mut,
        has_one = market @ CoreError::CloseAccountMarketMismatch,
        close = authority,
    )]
    pub matching_queue: Account<'info, MarketMatchingQueue>,
    #[account(
        mut,
        has_one = market @ CoreError::CloseAccountMarketMismatch,
        close = authority,
    )]
    pub commission_payment_queue: Account<'info, MarketPaymentsQueue>,
    #[account(
        mut,
        has_one = authority @ CoreError::CloseAccountPurchaserMismatch,
    )]
    pub market: Account<'info, Market>,
    #[account(mut)]
    pub authority: SystemAccount<'info>,
}

#[derive(Accounts)]
pub struct CloseMarket<'info> {
    #[account(
        mut,
        has_one = authority @ CoreError::CloseAccountPurchaserMismatch,
        close = authority,
    )]
    pub market: Account<'info, Market>,
    #[account(
        mut,
        token::mint = market.mint_account,
        token::authority = market_escrow,
        seeds = [b"escrow".as_ref(), market.key().as_ref()],
        bump,
    )]
    pub market_escrow: Account<'info, TokenAccount>,

    #[account(mut)]
    pub authority: SystemAccount<'info>,
    #[account(address = anchor_spl::token::ID)]
    pub token_program: Program<'info, Token>,
}<|MERGE_RESOLUTION|>--- conflicted
+++ resolved
@@ -703,15 +703,6 @@
 }
 
 #[derive(Accounts)]
-<<<<<<< HEAD
-pub struct SettleMarket<'info> {
-    #[account(mut)]
-    pub market: Account<'info, Market>,
-    #[account(
-        has_one = market @ CoreError::SettlementMarketMismatch,
-    )]
-    pub market_matching_queue: Account<'info, MarketMatchingQueue>,
-=======
 pub struct OpenMarket<'info> {
     #[account(mut)]
     pub market: Account<'info, Market>,
@@ -738,17 +729,28 @@
         space = MarketPaymentsQueue::SIZE
     )]
     pub commission_payment_queue: Account<'info, MarketPaymentsQueue>,
->>>>>>> d2e13341
 
     #[account(mut)]
     pub market_operator: Signer<'info>,
     #[account(seeds = [b"authorised_operators".as_ref(), b"MARKET".as_ref()], bump)]
     pub authorised_operators: Account<'info, AuthorisedOperators>,
-<<<<<<< HEAD
-=======
-
-    pub system_program: Program<'info, System>,
->>>>>>> d2e13341
+
+    pub system_program: Program<'info, System>,
+}
+
+#[derive(Accounts)]
+pub struct SettleMarket<'info> {
+    #[account(mut)]
+    pub market: Account<'info, Market>,
+    #[account(
+        has_one = market @ CoreError::SettlementMarketMismatch,
+    )]
+    pub market_matching_queue: Account<'info, MarketMatchingQueue>,
+
+    #[account(mut)]
+    pub market_operator: Signer<'info>,
+    #[account(seeds = [b"authorised_operators".as_ref(), b"MARKET".as_ref()], bump)]
+    pub authorised_operators: Account<'info, AuthorisedOperators>,
 }
 
 #[derive(Accounts)]
