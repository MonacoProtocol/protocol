use anchor_lang::prelude::*;

use crate::error::CoreError;
use crate::state::market_account::MarketStatus::ReadyToClose;
use crate::state::market_account::{Market, MarketStatus};
<<<<<<< HEAD
use crate::state::market_liquidities::MarketLiquidities;
use crate::state::market_matching_queue_account::MatchingQueue;
use crate::state::market_order_request_queue::OrderRequestQueue;
=======
use crate::state::market_position_account::MarketPosition;
>>>>>>> 409b6e7e
use crate::state::order_account::Order;
use crate::state::payments_queue::PaymentQueue;

pub fn close_market_child_account(market: &mut Market) -> Result<()> {
    require!(
        ReadyToClose.eq(&market.market_status),
        CoreError::MarketNotReadyToClose
    );
    market.decrement_unclosed_accounts_count()
}

pub fn close_order(market: &mut Market, order: &Order) -> Result<()> {
    require!(
        order.is_completed(),
        CoreError::CloseAccountOrderNotComplete
    );
    close_market_child_account(market)
}

<<<<<<< HEAD
pub fn close_market_queues(
    market: &mut Market,
    // nothing really to check or do for now for this account
    _liquidities: &MarketLiquidities,
    payment_queue: &PaymentQueue,
    matching_queue: &MatchingQueue,
    order_requests: &OrderRequestQueue,
=======
pub fn close_market_position(market: &mut Market, market_position: &MarketPosition) -> Result<()> {
    require!(
        market_position.paid,
        CoreError::CloseAccountMarketPositionNotPaid
    );
    close_market_child_account(market)
}

pub fn close_market(
    market_status: &MarketStatus,
    payment_queue_len: u32,
    unclosed_accounts_count: u32,
>>>>>>> 409b6e7e
) -> Result<()> {
    require!(
        ReadyToClose.eq(&market.market_status),
        CoreError::MarketNotReadyToClose
    );
    require!(
        payment_queue.is_empty(),
        CoreError::CloseAccountMarketPaymentQueueNotEmpty
    );
    require!(
        matching_queue.is_empty(),
        CoreError::CloseAccountMarketMatchingQueueNotEmpty
    );
    require!(
        order_requests.is_empty(),
        CoreError::CloseAccountOrderRequestQueueNotEmpty
    );

    market.decrement_unclosed_accounts_count()?; // liquidities
    market.decrement_unclosed_accounts_count()?; // payment_queue
    market.decrement_unclosed_accounts_count()?; // matching_queue
    market.decrement_unclosed_accounts_count() // order_request_queue
}

pub fn close_market(market_status: &MarketStatus, unclosed_accounts_count: u32) -> Result<()> {
    require!(
        ReadyToClose.eq(market_status),
        CoreError::MarketNotReadyToClose
    );
    require!(
        unclosed_accounts_count == 0,
        CoreError::MarketUnclosedAccountsCountNonZero
    );
    Ok(())
}

#[cfg(test)]
mod tests {
    use super::*;
    use crate::state::market_account::MarketOrderBehaviour;
    use crate::state::market_account::MarketStatus::Open;
    use crate::state::market_liquidities::mock_market_liquidities;
    use crate::state::market_matching_queue_account::OrderMatched;
    use crate::state::order_account::OrderStatus;
    use crate::state::payments_queue::PaymentInfo;

    // generic close account validation

    #[test]
    fn test_validate_close_account() {
        let market = &mut test_market();
        market.market_status = ReadyToClose;
        market.unclosed_accounts_count = 1;

        assert!(close_market_child_account(market).is_ok());
        assert_eq!(market.unclosed_accounts_count, 0);
    }

    #[test]
    fn test_validate_close_account_incorrect_status() {
        let market = &mut test_market();
        market.market_status = Open;

        let result = close_market_child_account(market);
        assert!(result.is_err());
        assert_eq!(Err(error!(CoreError::MarketNotReadyToClose)), result);
    }

    // close queues validation

    #[test]
    fn test_close_market_queues() {
        let market = &mut test_market();
        market.market_status = ReadyToClose;
        market.unclosed_accounts_count = 4;

        let liquidities = mock_market_liquidities(Pubkey::default());
        let payment_queue = PaymentQueue::new(1);
        let matching_queue = MatchingQueue::new(1);
        let request_queue = OrderRequestQueue::new(1);

        let result = close_market_queues(
            market,
            &liquidities,
            &payment_queue,
            &matching_queue,
            &request_queue,
        );
        assert!(result.is_ok());
        assert_eq!(market.unclosed_accounts_count, 0);
    }

    #[test]
    fn test_close_market_queues_incorrect_status() {
        let market = &mut test_market();
        market.unclosed_accounts_count = 3;

        let liquidities = mock_market_liquidities(Pubkey::default());
        let payment_queue = PaymentQueue::new(1);
        let matching_queue = MatchingQueue::new(1);
        let request_queue = OrderRequestQueue::new(1);

        let result = close_market_queues(
            market,
            &liquidities,
            &payment_queue,
            &matching_queue,
            &request_queue,
        );
        assert!(result.is_err());
        assert_eq!(Err(error!(CoreError::MarketNotReadyToClose)), result);
    }

    #[test]
    fn test_close_market_queues_not_empty() {
        let market = &mut test_market();
        market.market_status = ReadyToClose;
        market.unclosed_accounts_count = 4;

        let liquidities = mock_market_liquidities(Pubkey::default());

        let payment_queue = &mut PaymentQueue::new(1);
        payment_queue.enqueue(PaymentInfo {
            to: Pubkey::new_unique(),
            from: Pubkey::new_unique(),
            amount: 0,
        });

        let matching_queue = &mut MatchingQueue::new(1);
        matching_queue.enqueue(OrderMatched {
            pk: Pubkey::new_unique(),
            purchaser: Pubkey::new_unique(),
            for_outcome: false,
            outcome_index: 0,
            price: 0.0,
            stake: 0,
        });
        let request_queue = OrderRequestQueue::new(1);

        let result = close_market_queues(
            market,
            &liquidities,
            &payment_queue,
            &matching_queue,
            &request_queue,
        );
        assert!(result.is_err());
        assert_eq!(
            Err(error!(CoreError::CloseAccountMarketPaymentQueueNotEmpty)),
            result
        );

        payment_queue.dequeue();

        let result = close_market_queues(
            market,
            &liquidities,
            &payment_queue,
            &matching_queue,
            &request_queue,
        );
        assert!(result.is_err());
        assert_eq!(
            Err(error!(CoreError::CloseAccountMarketMatchingQueueNotEmpty)),
            result
        );

        matching_queue.dequeue();

        let result = close_market_queues(
            market,
            &liquidities,
            &payment_queue,
            &matching_queue,
            &request_queue,
        );
        assert!(result.is_ok());
        assert_eq!(market.unclosed_accounts_count, 0);
    }

    // close order validation

    #[test]
    fn test_close_order() {
        let market = &mut test_market();
        market.market_status = ReadyToClose;
        market.unclosed_accounts_count = 1;

        let order = &mut test_order();
        order.order_status = OrderStatus::SettledWin;

        assert!(close_order(market, order).is_ok());
        assert_eq!(market.unclosed_accounts_count, 0);
    }

    #[test]
    fn test_close_order_not_completed() {
        let market = &mut test_market();
        market.market_status = ReadyToClose;
        market.unclosed_accounts_count = 1;

        let order = &mut test_order();
        order.order_status = OrderStatus::Open;

        let result = close_order(market, order);
        assert!(result.is_err());
        assert_eq!(Err(error!(CoreError::CloseAccountOrderNotComplete)), result);
    }

    // close market_position validation

    #[test]
    fn test_close_market_position() {
        let market = &mut test_market();
        market.market_status = ReadyToClose;
        market.unclosed_accounts_count = 1;

        let market_position = &mut test_market_position();
        market_position.paid = true;

        assert!(close_market_position(market, market_position).is_ok());
        assert_eq!(market.unclosed_accounts_count, 0);
    }

    #[test]
    fn test_close_market_position_not_paid() {
        let market = &mut test_market();
        market.market_status = ReadyToClose;
        market.unclosed_accounts_count = 1;

        let market_position = &mut test_market_position();
        market_position.paid = false;

        let result = close_market_position(market, market_position);
        assert!(result.is_err());
        assert_eq!(
            Err(error!(CoreError::CloseAccountMarketPositionNotPaid)),
            result
        );
        assert_eq!(market.unclosed_accounts_count, 1);
    }

    // close market validation

    #[test]
    fn test_close_market() {
        assert!(close_market(&ReadyToClose, 0).is_ok());
    }

    #[test]
    fn test_close_market_incorrect_status() {
        let result = close_market(&Open, 0);
        assert!(result.is_err());
        assert_eq!(Err(error!(CoreError::MarketNotReadyToClose)), result);
    }

    #[test]
    fn test_close_market_unclosed_accounts() {
        let result = close_market(&ReadyToClose, 1);
        assert!(result.is_err());
        assert_eq!(
            Err(error!(CoreError::MarketUnclosedAccountsCountNonZero)),
            result
        );
    }

    fn test_market() -> Market {
        Market {
            authority: Default::default(),
            event_account: Default::default(),
            mint_account: Default::default(),
            market_status: MarketStatus::Initializing,
            inplay_enabled: false,
            inplay: false,
            market_type: Default::default(),
            market_type_discriminator: None,
            market_type_value: None,
            version: 0,
            decimal_limit: 0,
            published: false,
            suspended: false,
            market_outcomes_count: 0,
            market_winning_outcome_index: None,
            market_lock_timestamp: 0,
            market_settle_timestamp: None,
            event_start_order_behaviour: MarketOrderBehaviour::None,
            market_lock_order_behaviour: MarketOrderBehaviour::None,
            inplay_order_delay: 0,
            title: "".to_string(),
            unsettled_accounts_count: 0,
            unclosed_accounts_count: 0,
            escrow_account_bump: 0,
            event_start_timestamp: 0,
        }
    }

    fn test_order() -> Order {
        Order {
            purchaser: Default::default(),
            market: Default::default(),
            market_outcome_index: 0,
            for_outcome: false,
            order_status: OrderStatus::Open,
            product: None,
            stake: 0,
            voided_stake: 0,
            expected_price: 0.0,
            creation_timestamp: 0,
            stake_unmatched: 0,
            payout: 0,
            payer: Default::default(),
            product_commission_rate: 0.0,
        }
    }

    fn test_market_position() -> MarketPosition {
        MarketPosition {
            purchaser: Default::default(),
            market: Default::default(),
            paid: false,
            market_outcome_sums: vec![],
            unmatched_exposures: vec![],
            payer: Default::default(),
            matched_risk: 0,
            matched_risk_per_product: vec![],
        }
    }
}<|MERGE_RESOLUTION|>--- conflicted
+++ resolved
@@ -3,13 +3,10 @@
 use crate::error::CoreError;
 use crate::state::market_account::MarketStatus::ReadyToClose;
 use crate::state::market_account::{Market, MarketStatus};
-<<<<<<< HEAD
 use crate::state::market_liquidities::MarketLiquidities;
 use crate::state::market_matching_queue_account::MatchingQueue;
 use crate::state::market_order_request_queue::OrderRequestQueue;
-=======
 use crate::state::market_position_account::MarketPosition;
->>>>>>> 409b6e7e
 use crate::state::order_account::Order;
 use crate::state::payments_queue::PaymentQueue;
 
@@ -29,7 +26,14 @@
     close_market_child_account(market)
 }
 
-<<<<<<< HEAD
+pub fn close_market_position(market: &mut Market, market_position: &MarketPosition) -> Result<()> {
+    require!(
+        market_position.paid,
+        CoreError::CloseAccountMarketPositionNotPaid
+    );
+    close_market_child_account(market)
+}
+
 pub fn close_market_queues(
     market: &mut Market,
     // nothing really to check or do for now for this account
@@ -37,20 +41,6 @@
     payment_queue: &PaymentQueue,
     matching_queue: &MatchingQueue,
     order_requests: &OrderRequestQueue,
-=======
-pub fn close_market_position(market: &mut Market, market_position: &MarketPosition) -> Result<()> {
-    require!(
-        market_position.paid,
-        CoreError::CloseAccountMarketPositionNotPaid
-    );
-    close_market_child_account(market)
-}
-
-pub fn close_market(
-    market_status: &MarketStatus,
-    payment_queue_len: u32,
-    unclosed_accounts_count: u32,
->>>>>>> 409b6e7e
 ) -> Result<()> {
     require!(
         ReadyToClose.eq(&market.market_status),
