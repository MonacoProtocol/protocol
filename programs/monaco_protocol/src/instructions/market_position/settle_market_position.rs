--- conflicted
+++ resolved
@@ -67,10 +67,7 @@
 
     market_position.paid = true;
 
-<<<<<<< HEAD
-    transfer::transfer_market_position(&ctx, total_payout_u64)?;
-
-    Ok(())
+    transfer::transfer_market_position(&ctx, total_payout_u64)
 }
 
 fn enqueue_payment(payment_queue: &mut PaymentQueue, payment: &PaymentInfo) -> Result<()> {
@@ -378,6 +375,7 @@
             paid: false,
             market_outcome_sums: vec![],
             outcome_max_exposure: vec![],
+            payer: Default::default(),
             total_matched_risk: 10,
             matched_risk_per_product: vec![product_matched_risk],
         };
@@ -433,6 +431,7 @@
             paid: false,
             market_outcome_sums: vec![],
             outcome_max_exposure: vec![],
+            payer: Default::default(),
             total_matched_risk: 10,
             matched_risk_per_product: vec![product_matched_risk],
         };
@@ -508,6 +507,7 @@
             paid: false,
             market_outcome_sums: vec![],
             outcome_max_exposure: vec![],
+            payer: Default::default(),
             total_matched_risk: 20,
             matched_risk_per_product: vec![product_matched_risk, product2_matched_risk],
         };
@@ -545,8 +545,4 @@
             ]
         )
     }
-=======
-    transfer::transfer_protocol_commission(&ctx, protocol_commission)?;
-    transfer::transfer_market_position(&ctx, total_payout_u64)
->>>>>>> def72a4a
 }