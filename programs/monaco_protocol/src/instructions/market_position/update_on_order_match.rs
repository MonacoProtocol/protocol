use crate::error::CoreError;
use crate::instructions::calculate_risk_from_stake;
use crate::state::market_position_account::MarketPosition;
use crate::state::order_account::*;
use anchor_lang::prelude::*;

pub fn update_on_order_match(
    market_position: &mut MarketPosition,
    order: &Order,
    stake_matched: u64,
    price_matched: f64,
) -> Result<u64> {
    let total_exposure_before = market_position.total_exposure();

    let outcome_index = order.market_outcome_index as usize;
    let for_outcome = order.for_outcome;
    let price_unmatched = order.expected_price;

    let unmatched_risk = calculate_risk_from_stake(stake_matched, price_unmatched);
    let matched_risk = calculate_risk_from_stake(stake_matched, price_matched);

    // update chosen outcome position
    match for_outcome {
        true => {
            market_position.market_outcome_sums[outcome_index] = market_position
                .market_outcome_sums[outcome_index]
                .checked_add(matched_risk as i128)
                .ok_or(CoreError::ArithmeticError)?;
        }
        false => {
            market_position.market_outcome_sums[outcome_index] = market_position
                .market_outcome_sums[outcome_index]
                .checked_sub(matched_risk as i128)
                .ok_or(CoreError::ArithmeticError)?;
        }
    }

    // update other outcome positions
    let market_outcomes_len = market_position.market_outcome_sums.len();
    for index in 0..market_outcomes_len {
        if outcome_index == index {
            continue;
        }

        match for_outcome {
            true => {
                market_position.market_outcome_sums[index] = market_position.market_outcome_sums
                    [index]
                    .checked_sub(stake_matched as i128)
                    .ok_or(CoreError::ArithmeticError)?;
            }
            false => {
                market_position.market_outcome_sums[index] = market_position.market_outcome_sums
                    [index]
                    .checked_add(stake_matched as i128)
                    .ok_or(CoreError::ArithmeticError)?;
            }
        }
    }

    // update unmatched_exposures
    match for_outcome {
        true => {
            let market_outcomes_len = market_position.unmatched_exposures.len();
            for index in 0..market_outcomes_len {
                if outcome_index == index {
                    continue;
                }
                market_position.unmatched_exposures[index] = market_position.unmatched_exposures
                    [index]
                    .checked_sub(stake_matched)
                    .ok_or(CoreError::ArithmeticError)?;
            }
        }
        false => {
            market_position.unmatched_exposures[outcome_index] = market_position
                .unmatched_exposures[outcome_index]
                .checked_sub(unmatched_risk)
                .ok_or(CoreError::ArithmeticError)?;
        }
    }

    // total exposure change
    let total_exposure_change = total_exposure_before
        .checked_sub(market_position.total_exposure())
        .ok_or(CoreError::ArithmeticError)?;

    Ok(total_exposure_change)
}

#[cfg(test)]
mod tests {
    use super::*;
    use crate::instructions::market_position;
    use crate::state::market_order_request_queue::{mock_order_request, OrderRequest};
    use test_case::test_case;

    struct OrderData {
        outcome_index: usize,
        price: f64,
        stake: u64,
        for_outcome: bool,
    }

    //
    // Matching orders of the same outcome
    //
    #[test_case(Box::new([
    OrderData{outcome_index: 0, price: 3.05, stake: 100, for_outcome: true},
    OrderData{outcome_index: 0, price: 3.05, stake: 100, for_outcome: false}
    ]), vec![0,0,0] ; "For-Against: Same price and stakes")]
    #[test_case(Box::new([
    OrderData{outcome_index: 0, price: 3.05, stake: 100, for_outcome: false},
    OrderData{outcome_index: 0, price: 3.05, stake: 100, for_outcome: true}
    ]), vec![0,0,0] ; "Against-For: Same price and stakes")]
    #[test_case(Box::new([
    OrderData{outcome_index: 0, price: 2.0, stake: 100, for_outcome: true},
    OrderData{outcome_index: 0, price: 2.0, stake:  50, for_outcome: false}
    ]), vec![50,-50,-50] ; "For-Against: Same price, against stake is half")]
    #[test_case(Box::new([
    OrderData{outcome_index: 0, price: 2.0, stake:  50, for_outcome: false},
    OrderData{outcome_index: 0, price: 2.0, stake: 100, for_outcome: true}
    ]), vec![50,-50,-50] ; "Against-For: Same price, against stake is half")]
    #[test_case(Box::new([
    OrderData{outcome_index: 0, price: 2.0, stake:  50, for_outcome: true},
    OrderData{outcome_index: 0, price: 2.0, stake: 100, for_outcome: false}
    ]), vec![-50,50,50] ; "For-Against: Same price, for stake is half")]
    #[test_case(Box::new([
    OrderData{outcome_index: 0, price: 2.0, stake: 100, for_outcome: false},
    OrderData{outcome_index: 0, price: 2.0, stake:  50, for_outcome: true}
    ]), vec![-50,50,50] ; "Against-For: Same price, for stake is half")]
    #[test_case(Box::new([
    OrderData{outcome_index: 0, price: 11.0, stake:  10, for_outcome: true},
    OrderData{outcome_index: 0, price: 2.0,  stake: 100, for_outcome: false}
    ]), vec![0,90,90] ; "For-Against: Diff price, same stake")]
    #[test_case(Box::new([
    OrderData{outcome_index: 0, price: 2.0,  stake: 100, for_outcome: false},
    OrderData{outcome_index: 0, price: 11.0, stake:  10, for_outcome: true}
    ]), vec![0,90,90] ; "Against-For: Diff price, same stake")]
    #[test_case(Box::new([
    OrderData{outcome_index: 0, price: 11.0, stake: 10, for_outcome: true},
    OrderData{outcome_index: 0, price: 2.0,  stake: 10, for_outcome: false},
    OrderData{outcome_index: 0, price: 2.0,  stake: 20, for_outcome: false},
    OrderData{outcome_index: 0, price: 2.0,  stake: 30, for_outcome: false},
    OrderData{outcome_index: 0, price: 2.0,  stake: 40, for_outcome: false}
    ]), vec![0,90,90] ; "For-Against: Diff price, same stake but split")]
    #[test_case(Box::new([
    OrderData{outcome_index: 0, price: 2.0,  stake: 10, for_outcome: false},
    OrderData{outcome_index: 0, price: 2.0,  stake: 20, for_outcome: false},
    OrderData{outcome_index: 0, price: 2.0,  stake: 30, for_outcome: false},
    OrderData{outcome_index: 0, price: 2.0,  stake: 40, for_outcome: false},
    OrderData{outcome_index: 0, price: 11.0, stake: 10, for_outcome: true}
    ]), vec![0,90,90] ; "Against-For: Diff price, same stake but split")]
    //
    // Matching orders of different outcomes
    //
    #[test_case(Box::new([
    OrderData{outcome_index: 0, price: 2.0, stake: 10, for_outcome: true},
    OrderData{outcome_index: 1, price: 2.0, stake: 10, for_outcome: true}
    ]), vec![0,0,-20] ; "Same price (2.0), same stake, 2 different outcomes (0,1)")]
    #[test_case(Box::new([
    OrderData{outcome_index: 1, price: 2.0, stake: 10, for_outcome: true},
    OrderData{outcome_index: 0, price: 2.0, stake: 10, for_outcome: true}
    ]), vec![0,0,-20] ; "Same price (2.0), same stake, 2 different outcomes (1,0)")]
    #[test_case(Box::new([
    OrderData{outcome_index: 1, price: 2.0, stake: 10, for_outcome: true},
    OrderData{outcome_index: 2, price: 2.0, stake: 10, for_outcome: true}
    ]), vec![-20,0,0] ; "Same price (2.0), same stake, 2 different outcomes (1,2)")]
    #[test_case(Box::new([
    OrderData{outcome_index: 2, price: 2.0, stake: 10, for_outcome: true},
    OrderData{outcome_index: 1, price: 2.0, stake: 10, for_outcome: true}
    ]), vec![-20,0,0] ; "Same price (2.0), same stake, 2 different outcomes (2,1)")]
    #[test_case(Box::new([
    OrderData{outcome_index: 0, price: 2.0, stake: 10, for_outcome: true},
    OrderData{outcome_index: 2, price: 2.0, stake: 10, for_outcome: true}
    ]), vec![0,-20,0] ; "Same price (2.0), same stake, 2 different outcomes (0,2)")]
    #[test_case(Box::new([
    OrderData{outcome_index: 2, price: 2.0, stake: 10, for_outcome: true},
    OrderData{outcome_index: 0, price: 2.0, stake: 10, for_outcome: true}
    ]), vec![0,-20,0] ; "Same price (2.0), same stake, 2 different outcomes (2,0)")]
    #[test_case(Box::new([
    OrderData{outcome_index: 0, price: 2.0, stake: 10, for_outcome: true},
    OrderData{outcome_index: 1, price: 2.0, stake: 10, for_outcome: true},
    OrderData{outcome_index: 2, price: 2.0, stake: 10, for_outcome: true}
    ]), vec![-10,-10,-10] ; "Same price (2.0), same stake, 3 different outcomes (0,1,2)")]
    #[test_case(Box::new([
    OrderData{outcome_index: 0, price: 2.0, stake: 10, for_outcome: true},
    OrderData{outcome_index: 2, price: 2.0, stake: 10, for_outcome: true},
    OrderData{outcome_index: 1, price: 2.0, stake: 10, for_outcome: true}
    ]), vec![-10,-10,-10] ; "Same price (2.0), same stake, 3 different outcomes (0,2,1)")]
    #[test_case(Box::new([
    OrderData{outcome_index: 1, price: 2.0, stake: 10, for_outcome: true},
    OrderData{outcome_index: 0, price: 2.0, stake: 10, for_outcome: true},
    OrderData{outcome_index: 2, price: 2.0, stake: 10, for_outcome: true}
    ]), vec![-10,-10,-10] ; "Same price (2.0), same stake, 3 different outcomes (1,0,2)")]
    #[test_case(Box::new([
    OrderData{outcome_index: 1, price: 2.0, stake: 10, for_outcome: true},
    OrderData{outcome_index: 2, price: 2.0, stake: 10, for_outcome: true},
    OrderData{outcome_index: 0, price: 2.0, stake: 10, for_outcome: true}
    ]), vec![-10,-10,-10] ; "Same price (2.0), same stake, 3 different outcomes (1,2,0)")]
    #[test_case(Box::new([
    OrderData{outcome_index: 2, price: 2.0, stake: 10, for_outcome: true},
    OrderData{outcome_index: 0, price: 2.0, stake: 10, for_outcome: true},
    OrderData{outcome_index: 1, price: 2.0, stake: 10, for_outcome: true}
    ]), vec![-10,-10,-10] ; "Same price (2.0), same stake, 3 different outcomes (2,0,1)")]
    #[test_case(Box::new([
    OrderData{outcome_index: 2, price: 2.0, stake: 10, for_outcome: true},
    OrderData{outcome_index: 1, price: 2.0, stake: 10, for_outcome: true},
    OrderData{outcome_index: 0, price: 2.0, stake: 10, for_outcome: true}
    ]), vec![-10,-10,-10] ; "Same price (2.0), same stake, 3 different outcomes (2,1,0)")]
    #[test_case(Box::new([
    OrderData{outcome_index: 0, price: 2.0, stake: 1000000, for_outcome: true},
    OrderData{outcome_index: 1, price: 2.0, stake: 1000000, for_outcome: true},
    OrderData{outcome_index: 2, price: 2.0, stake: 1000000, for_outcome: true},
    OrderData{outcome_index: 0, price: 2.0, stake: 1000000, for_outcome: false},
    OrderData{outcome_index: 1, price: 2.0, stake: 1000000, for_outcome: false},
    OrderData{outcome_index: 2, price: 2.0, stake: 1000000, for_outcome: false}
    ]), vec![0,0,0] ; "Same price, same stake, 3 different outcomes, then against them all to end up neutral")]
    #[test_case(Box::new([
    OrderData{outcome_index: 0, price: 2.0, stake: 1000000, for_outcome: true},
    OrderData{outcome_index: 0, price: 2.0, stake: 1000000, for_outcome: false},
    OrderData{outcome_index: 1, price: 2.0, stake: 1000000, for_outcome: true},
    OrderData{outcome_index: 1, price: 2.0, stake: 1000000, for_outcome: false},
    OrderData{outcome_index: 2, price: 2.0, stake: 1000000, for_outcome: true},
    OrderData{outcome_index: 2, price: 2.0, stake: 1000000, for_outcome: false}
    ]), vec![0,0,0] ; "Same price, same stake, 3 different outcomes, for and against them in order to end up neutral")]
    fn test_update_on_match(orders: Box<[OrderData]>, expected_position: Vec<i128>) {
        let mut market_position = market_position(vec![0_i128; 3], vec![0_u64; 3]);

        for order_data in orders.into_vec() {
            let order_request = mock_order_request(
                Pubkey::new_unique(),
                order_data.for_outcome,
                order_data.outcome_index as u16,
                order_data.stake,
                order_data.price,
            );

            market_position::update_on_order_request_creation(
                &mut market_position,
                order_request.market_outcome_index,
                order_request.for_outcome,
                order_request.stake,
                order_request.expected_price,
            )
            .expect("not expecting failure");

            let order = mock_order_from_order_request(
                Pubkey::new_unique(),
                order_request,
                Pubkey::new_unique(),
            );

            update_on_order_match(
                &mut market_position,
                &order,
                order_data.stake,
                order_data.price,
            )
            .expect("not expecting failure");
        }

        // Check market position
        assert_eq!(market_position.market_outcome_sums, expected_position);
    }

<<<<<<< HEAD
    fn order_request(
        market_outcome_index: u16,
        for_outcome: bool,
        stake: u64,
        expected_price: f64,
    ) -> OrderRequest {
        OrderRequest {
            purchaser: Default::default(),
            market_outcome_index,
            for_outcome,
            product: None,
            stake,
            expected_price,
            delay_expiration_timestamp: 0,
            product_commission_rate: 0f64,
            distinct_seed: [0; 16],
            creation_timestamp: 0,
=======
    fn order(order_request: OrderRequest) -> Order {
        Order {
            purchaser: Default::default(),
            market: Default::default(),
            market_outcome_index: order_request.market_outcome_index,
            for_outcome: order_request.for_outcome,
            order_status: OrderStatus::Open,
            product: None,
            stake: order_request.stake,
            voided_stake: 0u64,
            expected_price: order_request.expected_price,
            creation_timestamp: 0,
            stake_unmatched: 0u64,
            payout: 0u64,
            payer: Pubkey::new_unique(),
            product_commission_rate: 0f64,
>>>>>>> 86244d1e
        }
    }

    fn market_position(
        market_outcome_sums: Vec<i128>,
        unmatched_exposures: Vec<u64>,
    ) -> MarketPosition {
        MarketPosition {
            purchaser: Default::default(),
            market: Default::default(),
            paid: false,
            market_outcome_sums,
            unmatched_exposures,
            payer: Pubkey::new_unique(),
            matched_risk_per_product: vec![],
            matched_risk: 0,
        }
    }
}<|MERGE_RESOLUTION|>--- conflicted
+++ resolved
@@ -92,7 +92,7 @@
 mod tests {
     use super::*;
     use crate::instructions::market_position;
-    use crate::state::market_order_request_queue::{mock_order_request, OrderRequest};
+    use crate::state::market_order_request_queue::mock_order_request;
     use test_case::test_case;
 
     struct OrderData {
@@ -262,45 +262,6 @@
 
         // Check market position
         assert_eq!(market_position.market_outcome_sums, expected_position);
-    }
-
-<<<<<<< HEAD
-    fn order_request(
-        market_outcome_index: u16,
-        for_outcome: bool,
-        stake: u64,
-        expected_price: f64,
-    ) -> OrderRequest {
-        OrderRequest {
-            purchaser: Default::default(),
-            market_outcome_index,
-            for_outcome,
-            product: None,
-            stake,
-            expected_price,
-            delay_expiration_timestamp: 0,
-            product_commission_rate: 0f64,
-            distinct_seed: [0; 16],
-            creation_timestamp: 0,
-=======
-    fn order(order_request: OrderRequest) -> Order {
-        Order {
-            purchaser: Default::default(),
-            market: Default::default(),
-            market_outcome_index: order_request.market_outcome_index,
-            for_outcome: order_request.for_outcome,
-            order_status: OrderStatus::Open,
-            product: None,
-            stake: order_request.stake,
-            voided_stake: 0u64,
-            expected_price: order_request.expected_price,
-            creation_timestamp: 0,
-            stake_unmatched: 0u64,
-            payout: 0u64,
-            payer: Pubkey::new_unique(),
-            product_commission_rate: 0f64,
->>>>>>> 86244d1e
-        }
     }
 
     fn market_position(
