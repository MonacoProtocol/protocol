use anchor_lang::prelude::*;

use crate::error::CoreError;
use crate::instructions::market::move_market_to_inplay;
use crate::instructions::market_position;
use crate::state::market_account::{Market, MarketOrderBehaviour, MarketStatus};
use crate::state::market_liquidities::MarketLiquidities;
use crate::state::market_matching_pool_account::MarketMatchingPool;
use crate::state::market_matching_queue_account::MarketMatchingQueue;
use crate::state::market_order_request_queue::MarketOrderRequestQueue;
use crate::state::market_position_account::MarketPosition;
use crate::state::order_account::Order;
use crate::state::order_account::OrderStatus;

pub fn cancel_preplay_order_post_event_start(
    market: &mut Market,
    market_liquidities: &mut MarketLiquidities,
    market_matching_pool: &mut MarketMatchingPool,
    order: &mut Order,
    market_position: &mut MarketPosition,
    matching_queue: &MarketMatchingQueue,
    order_request_queue: &MarketOrderRequestQueue,
) -> Result<u64> {
    // market is open + in inplay mode + and cancellation is the intended behaviour
    require!(
        [MarketStatus::Open].contains(&market.market_status),
        CoreError::CancelationMarketStatusInvalid
    );
    require!(market.is_inplay(), CoreError::CancelationMarketNotInplay);
    require!(
        MarketOrderBehaviour::CancelUnmatched.eq(&market.event_start_order_behaviour),
        CoreError::CancelationMarketOrderBehaviourInvalid
    );

    // order is (open or matched) + created before market event start
    require!(
        [OrderStatus::Open, OrderStatus::Matched].contains(&order.order_status),
        CoreError::CancelationOrderStatusInvalid
    );
    require!(
        order.stake_unmatched > 0_u64,
        CoreError::CancelOrderNotCancellable
    );
    require!(
        order.creation_timestamp < market.event_start_timestamp,
        CoreError::CancelationOrderCreatedAfterMarketEventStarted
    );

    if let Some(order_request) = order_request_queue.order_requests.peek_front() {
        require!(
            market.event_start_timestamp <= order_request.creation_timestamp,
            CoreError::CancelationPreplayOrderRequestsExist
        );
    }

    // if market is inplay, but the inplay flag hasn't been flipped yet, do it now
    // and zero liquidities before cancelling the order if that's what the market is
    // configured for
    if market.is_inplay() && !market.inplay {
        move_market_to_inplay(market, market_liquidities)?;
    }
    if !market_matching_pool.inplay {
        require!(
            matching_queue.matches.is_empty(),
            CoreError::InplayTransitionMarketMatchingQueueIsNotEmpty
        );
        market_matching_pool.move_to_inplay(&market.event_start_order_behaviour);
    }

    order.void_stake_unmatched(); // <-- void needs to happen before refund calculation
    let refund = market_position::update_on_order_cancellation(market_position, order)?;

    // if never matched
    if order.stake == order.voided_stake {
        // no more settlement needed
        market.decrement_unsettled_accounts_count()?;
    }

    Ok(refund)
}

#[cfg(test)]
mod test {
    use crate::state::market_account::MarketStatus;
    use crate::state::market_liquidities::mock_market_liquidities;
    use crate::state::market_matching_pool_account::Cirque;
    use crate::state::market_matching_queue_account::{mock_market_matching_queue, OrderMatch};
    use crate::state::market_order_request_queue::{mock_order_request_queue, OrderRequest};
    use crate::state::order_account::OrderStatus;

    use super::*;

    #[test]
    fn error_order_status_invalid() {
        let market_outcome_index = 1;
        let matched_price = 2.2_f64;
        let payer_pk = Pubkey::new_unique();

        let market_pk = Pubkey::new_unique();
        let mut market = mock_market();

        let mut market_liquidities = mock_market_liquidities(market_pk);

        let order_request = OrderRequest {
            purchaser: Pubkey::new_unique(),
            market_outcome_index,
            for_outcome: false,
            product: None,
            product_commission_rate: 0.0,
            expected_price: 2.4_f64,
            stake: 100_u64,
            delay_expiration_timestamp: 0,
            distinct_seed: [0; 16],
            creation_timestamp: 0,
        };

        let mut order = Order {
            purchaser: Pubkey::new_unique(),
            market: market_pk,
            market_outcome_index,
            for_outcome: false,
            order_status: OrderStatus::SettledWin,
            product: None,
            product_commission_rate: 0.0,
            expected_price: 2.4_f64,
            stake: 100_u64,
            stake_unmatched: 0_u64,
            voided_stake: 0_u64,
            payout: 0_u64,
            creation_timestamp: 0,
            payer: payer_pk,
            trade_count: 0,
        };
        let matching_queue = &mock_market_matching_queue(market_pk);
        let order_request_queue = &mock_order_request_queue(market_pk);

        let mut market_matching_pool =
            mock_market_matching_pool(market_pk, market_outcome_index, matched_price);

        let mut market_position = MarketPosition::default();
        market_position.market_outcome_sums.resize(3, 0_i128);
        market_position.unmatched_exposures.resize(3, 0_u64);
        let update_on_order_creation =
            market_position::update_on_order_request_creation(&mut market_position, &order_request);
        assert!(update_on_order_creation.is_ok());
        assert_eq!(vec!(0, 140, 0), market_position.unmatched_exposures);

        // when
        let result = cancel_preplay_order_post_event_start(
            &mut market,
            &mut market_liquidities,
            &mut market_matching_pool,
            &mut order,
            &mut market_position,
            &matching_queue,
            &order_request_queue,
        );

        // then
        assert!(result.is_err());
        assert_eq!(
            result.unwrap_err(),
            error!(CoreError::CancelationOrderStatusInvalid)
        );
    }

    #[test]
<<<<<<< HEAD
    fn error_not_enough_liquidity() {
        let market_outcome_index = 1;
        let matched_price = 2.2_f64;
        let payer_pk = Pubkey::new_unique();

        let market_pk = Pubkey::new_unique();
        let mut market = mock_market();
        let mut market_liquidities = mock_market_liquidities(market_pk);

        let order_request = OrderRequest {
            purchaser: Pubkey::new_unique(),
            market_outcome_index,
            for_outcome: false,
            product: None,
            product_commission_rate: 0.0,
            expected_price: 2.4_f64,
            stake: 100_u64,
            delay_expiration_timestamp: 0,
            distinct_seed: [0; 16],
            creation_timestamp: 0,
        };

        let mut order = Order {
            purchaser: Pubkey::new_unique(),
            market: market_pk,
            market_outcome_index,
            for_outcome: false,
            order_status: OrderStatus::Matched,
            product: None,
            product_commission_rate: 0.0,
            expected_price: 2.4_f64,
            stake: 100_u64,
            stake_unmatched: 10_u64,
            voided_stake: 0_u64,
            payout: 0_u64,
            creation_timestamp: 0,
            payer: payer_pk,
            trade_count: 0,
        };
        let matching_queue = &mock_market_matching_queue(market_pk);
        let order_request_queue = &mock_order_request_queue(market_pk);

        let mut market_matching_pool =
            mock_market_matching_pool(market_pk, market_outcome_index, matched_price);

        market_liquidities
            .add_liquidity_against(market_outcome_index, matched_price, order.stake)
            .unwrap();
        let mut market_position = MarketPosition::default();
        market_position.market_outcome_sums.resize(3, 0_i128);
        market_position.unmatched_exposures.resize(3, 0_u64);
        let update_on_order_creation =
            market_position::update_on_order_request_creation(&mut market_position, &order_request);
        assert!(update_on_order_creation.is_ok());
        assert_eq!(vec!(0, 140, 0), market_position.unmatched_exposures);

        // when
        let result = cancel_preplay_order_post_event_start(
            &mut market,
            &mut market_liquidities,
            &mut market_matching_pool,
            &mut order,
            &mut market_position,
            &matching_queue,
            &order_request_queue,
        );

        // then
        assert!(result.is_err());
        assert_eq!(
            result.unwrap_err(),
            error!(CoreError::CancelationLowLiquidity)
        );
    }

    #[test]
=======
>>>>>>> 813ad418
    fn ok_cancel_remaining_unmatched_stake() {
        let market_outcome_index = 1;
        let matched_price = 2.2_f64;
        let payer_pk = Pubkey::new_unique();

        let market_pk = Pubkey::new_unique();
        let mut market = mock_market();
        let mut market_liquidities = mock_market_liquidities(market_pk);
        let mut market_position = mock_market_position(3);

        let order_request = OrderRequest {
            purchaser: Pubkey::new_unique(),
            market_outcome_index,
            for_outcome: false,
            product: None,
            product_commission_rate: 0.0,
            expected_price: 2.4_f64,
            stake: 100_u64,
            delay_expiration_timestamp: 0,
            distinct_seed: [0; 16],
            creation_timestamp: 0,
        };

        let mut order = Order {
            purchaser: Pubkey::new_unique(),
            market: market_pk,
            market_outcome_index,
            for_outcome: false,
            order_status: OrderStatus::Matched,
            product: None,
            product_commission_rate: 0.0,
            expected_price: 2.4_f64,
            stake: 100_u64,
            stake_unmatched: 10_u64,
            voided_stake: 0_u64,
            payout: 216_u64,
            creation_timestamp: 0,
            payer: payer_pk,
            trade_count: 0,
        };

        let matching_queue = &mock_market_matching_queue(market_pk);
        let order_request_queue = &mock_order_request_queue(market_pk);

        let mut market_matching_pool =
            mock_market_matching_pool(market_pk, market_outcome_index, matched_price);

        market_position::update_on_order_request_creation(&mut market_position, &order_request)
            .unwrap();
        market_position::update_on_order_match(
            &mut market_position,
            &order,
            order.stake - order.stake_unmatched,
            order.expected_price,
        )
        .unwrap();
        assert_eq!(vec!(0, 14, 0), market_position.unmatched_exposures);

        // when 1
        let result1 = cancel_preplay_order_post_event_start(
            &mut market,
            &mut market_liquidities,
            &mut market_matching_pool,
            &mut order,
            &mut market_position,
            &matching_queue,
            &order_request_queue,
        );

        // then 1
        assert!(result1.is_ok());
        assert_eq!(14, result1.unwrap());
        assert_eq!(10, order.voided_stake);

        // when 2
        let result2 = cancel_preplay_order_post_event_start(
            &mut market,
            &mut market_liquidities,
            &mut market_matching_pool,
            &mut order,
            &mut market_position,
            &matching_queue,
            &order_request_queue,
        );

        // then 2
        assert!(result2.is_err());
        assert_eq!(
            result2.unwrap_err(),
            error!(CoreError::CancelOrderNotCancellable)
        );
    }

    #[test]
    fn ok_inplay_order_requests_exist() {
        let market_outcome_index = 1;
        let matched_price = 2.2_f64;
        let payer_pk = Pubkey::new_unique();

        let market_pk = Pubkey::new_unique();
        let mut market = mock_market();
        let mut market_liquidities = mock_market_liquidities(market_pk);

        let order_request = OrderRequest {
            purchaser: Pubkey::new_unique(),
            market_outcome_index,
            for_outcome: false,
            product: None,
            product_commission_rate: 0.0,
            expected_price: 2.4_f64,
            stake: 100_u64,
            delay_expiration_timestamp: 0,
            distinct_seed: [0; 16],
            creation_timestamp: market.event_start_timestamp + 1,
        };

        let mut order = Order {
            purchaser: Pubkey::new_unique(),
            market: market_pk,
            market_outcome_index,
            for_outcome: false,
            order_status: OrderStatus::Matched,
            product: None,
            product_commission_rate: 0.0,
            expected_price: 2.4_f64,
            stake: 100_u64,
            stake_unmatched: 10_u64,
            voided_stake: 0_u64,
            payout: 0_u64,
            creation_timestamp: 0,
            payer: payer_pk,
            trade_count: 0,
        };

        let matching_queue = &mock_market_matching_queue(market_pk);
        let order_request_queue = &mut mock_order_request_queue(market_pk);
        order_request_queue.order_requests.enqueue(order_request);

        let mut market_position = MarketPosition::default();
        market_position.market_outcome_sums.resize(3, 0_i128);
        market_position.unmatched_exposures.resize(3, 0_u64);
        let update_on_order_creation =
            market_position::update_on_order_request_creation(&mut market_position, &order_request);
        assert!(update_on_order_creation.is_ok());
        assert_eq!(vec!(0, 140, 0), market_position.unmatched_exposures);

        let mut market_matching_pool =
            mock_market_matching_pool(market_pk, market_outcome_index, matched_price);

        let result = cancel_preplay_order_post_event_start(
            &mut market,
            &mut market_liquidities,
            &mut market_matching_pool,
            &mut order,
            &mut market_position,
            &matching_queue,
            &order_request_queue,
        );

        assert!(result.is_ok());
        assert_eq!(14, result.unwrap());
        assert_eq!(10, order.voided_stake);
    }

    #[test]
    fn error_unprocessed_preplay_order_requests() {
        let market_outcome_index = 1;
        let matched_price = 2.2_f64;
        let payer_pk = Pubkey::new_unique();

        let market_pk = Pubkey::new_unique();
        let mut market = mock_market();
        let mut market_liquidities = mock_market_liquidities(market_pk);

        let order_request = OrderRequest {
            purchaser: Pubkey::new_unique(),
            market_outcome_index,
            for_outcome: false,
            product: None,
            product_commission_rate: 0.0,
            expected_price: 2.4_f64,
            stake: 100_u64,
            delay_expiration_timestamp: 0,
            distinct_seed: [0; 16],
            creation_timestamp: 99,
        };

        let mut order = Order {
            purchaser: Pubkey::new_unique(),
            market: market_pk,
            market_outcome_index,
            for_outcome: false,
            order_status: OrderStatus::Matched,
            product: None,
            product_commission_rate: 0.0,
            expected_price: 2.4_f64,
            stake: 100_u64,
            stake_unmatched: 10_u64,
            voided_stake: 0_u64,
            payout: 0_u64,
            creation_timestamp: 0,
            payer: payer_pk,
            trade_count: 0,
        };
        let matching_queue = &mock_market_matching_queue(market_pk);
        let order_request_queue = &mut mock_order_request_queue(market_pk);
        order_request_queue.order_requests.enqueue(order_request);

        let mut market_position = MarketPosition::default();
        market_position.market_outcome_sums.resize(3, 0_i128);
        market_position.unmatched_exposures.resize(3, 0_u64);
        let update_on_order_creation =
            market_position::update_on_order_request_creation(&mut market_position, &order_request);
        assert!(update_on_order_creation.is_ok());
        assert_eq!(vec!(0, 140, 0), market_position.unmatched_exposures);

        let mut market_matching_pool =
            mock_market_matching_pool(market_pk, market_outcome_index, matched_price);

        // when
        let result = cancel_preplay_order_post_event_start(
            &mut market,
            &mut market_liquidities,
            &mut market_matching_pool,
            &mut order,
            &mut market_position,
            &matching_queue,
            &order_request_queue,
        );

        // then
        assert!(result.is_err());
        assert_eq!(
            result.unwrap_err(),
            error!(CoreError::CancelationPreplayOrderRequestsExist)
        );
    }

    #[test]
    fn error_matching_queue_not_empty() {
        let market_outcome_index = 1;
        let matched_price = 2.2_f64;
        let payer_pk = Pubkey::new_unique();

        let market_pk = Pubkey::new_unique();
        let mut market = mock_market();
        let mut market_liquidities = mock_market_liquidities(market_pk);

        let order_request = OrderRequest {
            purchaser: Pubkey::new_unique(),
            market_outcome_index,
            for_outcome: false,
            product: None,
            product_commission_rate: 0.0,
            expected_price: 2.4_f64,
            stake: 100_u64,
            delay_expiration_timestamp: 0,
            distinct_seed: [0; 16],
            creation_timestamp: 99,
        };

        let mut order = Order {
            purchaser: Pubkey::new_unique(),
            market: market_pk,
            market_outcome_index,
            for_outcome: false,
            order_status: OrderStatus::Matched,
            product: None,
            product_commission_rate: 0.0,
            expected_price: 2.4_f64,
            stake: 100_u64,
            stake_unmatched: 10_u64,
            voided_stake: 0_u64,
            payout: 0_u64,
            creation_timestamp: 0,
            payer: payer_pk,
            trade_count: 0,
        };
        let matching_queue = &mut mock_market_matching_queue(market_pk);
        matching_queue.matches.enqueue(OrderMatch {
            pk: Default::default(),
            trade_index: 0,
            purchaser: Default::default(),
            for_outcome: false,
            outcome_index: 0,
            price: 0.0,
            stake: 0,
        });
        let order_request_queue = &mock_order_request_queue(market_pk);

        let mut market_position = MarketPosition::default();
        market_position.market_outcome_sums.resize(3, 0_i128);
        market_position.unmatched_exposures.resize(3, 0_u64);
        let update_on_order_creation =
            market_position::update_on_order_request_creation(&mut market_position, &order_request);
        assert!(update_on_order_creation.is_ok());
        assert_eq!(vec!(0, 140, 0), market_position.unmatched_exposures);

        let mut market_matching_pool =
            mock_market_matching_pool(market_pk, market_outcome_index, matched_price);

        // when
        let result = cancel_preplay_order_post_event_start(
            &mut market,
            &mut market_liquidities,
            &mut market_matching_pool,
            &mut order,
            &mut market_position,
            &matching_queue,
            &order_request_queue,
        );

        // then
        assert!(result.is_err());
        assert_eq!(
            result.unwrap_err(),
            error!(CoreError::InplayTransitionMarketMatchingQueueIsNotEmpty)
        );
    }

    fn mock_market() -> Market {
        Market {
            authority: Default::default(),
            event_account: Default::default(),
            mint_account: Default::default(),
            market_status: MarketStatus::Open,
            inplay_enabled: true,
            inplay: true,
            market_type: Default::default(),
            market_type_discriminator: None,
            market_type_value: None,
            version: 0,
            decimal_limit: 0,
            published: false,
            suspended: false,
            market_outcomes_count: 0,
            market_winning_outcome_index: None,
            market_lock_timestamp: 0,
            market_settle_timestamp: None,
            event_start_order_behaviour: MarketOrderBehaviour::CancelUnmatched,
            market_lock_order_behaviour: MarketOrderBehaviour::None,
            inplay_order_delay: 0,
            title: "".to_string(),
            unsettled_accounts_count: 0,
            unclosed_accounts_count: 0,
            escrow_account_bump: 0,
            event_start_timestamp: 100,
        }
    }

    fn mock_market_position(outcomes: usize) -> MarketPosition {
        let mut market_position = MarketPosition::default();
        market_position.market_outcome_sums.resize(outcomes, 0_i128);
        market_position.unmatched_exposures.resize(outcomes, 0_u64);
        return market_position;
    }

    fn mock_market_matching_pool(
        market_pk: Pubkey,
        market_outcome_index: u16,
        price: f64,
    ) -> MarketMatchingPool {
        MarketMatchingPool {
            market: market_pk,
            market_outcome_index,
            for_outcome: false,
            price,
            liquidity_amount: 0_u64,
            matched_amount: 0_u64,
            inplay: false,
            orders: Cirque::new(1),
            payer: Pubkey::new_unique(),
        }
    }
}<|MERGE_RESOLUTION|>--- conflicted
+++ resolved
@@ -165,85 +165,6 @@
     }
 
     #[test]
-<<<<<<< HEAD
-    fn error_not_enough_liquidity() {
-        let market_outcome_index = 1;
-        let matched_price = 2.2_f64;
-        let payer_pk = Pubkey::new_unique();
-
-        let market_pk = Pubkey::new_unique();
-        let mut market = mock_market();
-        let mut market_liquidities = mock_market_liquidities(market_pk);
-
-        let order_request = OrderRequest {
-            purchaser: Pubkey::new_unique(),
-            market_outcome_index,
-            for_outcome: false,
-            product: None,
-            product_commission_rate: 0.0,
-            expected_price: 2.4_f64,
-            stake: 100_u64,
-            delay_expiration_timestamp: 0,
-            distinct_seed: [0; 16],
-            creation_timestamp: 0,
-        };
-
-        let mut order = Order {
-            purchaser: Pubkey::new_unique(),
-            market: market_pk,
-            market_outcome_index,
-            for_outcome: false,
-            order_status: OrderStatus::Matched,
-            product: None,
-            product_commission_rate: 0.0,
-            expected_price: 2.4_f64,
-            stake: 100_u64,
-            stake_unmatched: 10_u64,
-            voided_stake: 0_u64,
-            payout: 0_u64,
-            creation_timestamp: 0,
-            payer: payer_pk,
-            trade_count: 0,
-        };
-        let matching_queue = &mock_market_matching_queue(market_pk);
-        let order_request_queue = &mock_order_request_queue(market_pk);
-
-        let mut market_matching_pool =
-            mock_market_matching_pool(market_pk, market_outcome_index, matched_price);
-
-        market_liquidities
-            .add_liquidity_against(market_outcome_index, matched_price, order.stake)
-            .unwrap();
-        let mut market_position = MarketPosition::default();
-        market_position.market_outcome_sums.resize(3, 0_i128);
-        market_position.unmatched_exposures.resize(3, 0_u64);
-        let update_on_order_creation =
-            market_position::update_on_order_request_creation(&mut market_position, &order_request);
-        assert!(update_on_order_creation.is_ok());
-        assert_eq!(vec!(0, 140, 0), market_position.unmatched_exposures);
-
-        // when
-        let result = cancel_preplay_order_post_event_start(
-            &mut market,
-            &mut market_liquidities,
-            &mut market_matching_pool,
-            &mut order,
-            &mut market_position,
-            &matching_queue,
-            &order_request_queue,
-        );
-
-        // then
-        assert!(result.is_err());
-        assert_eq!(
-            result.unwrap_err(),
-            error!(CoreError::CancelationLowLiquidity)
-        );
-    }
-
-    #[test]
-=======
->>>>>>> 813ad418
     fn ok_cancel_remaining_unmatched_stake() {
         let market_outcome_index = 1;
         let matched_price = 2.2_f64;
