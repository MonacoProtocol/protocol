use anchor_lang::prelude::*;

use crate::context::CancelOrder;
use crate::error::CoreError;
use crate::instructions::{current_timestamp, market_position, matching, transfer};
use crate::state::market_account::MarketStatus;
use crate::state::order_account::*;

pub fn cancel_order(ctx: Context<CancelOrder>) -> Result<()> {
    let order = &ctx.accounts.order;

    require!(
        [OrderStatus::Open, OrderStatus::Matched].contains(&order.order_status),
        CoreError::CancelOrderNotCancellable
    );

    require!(
        [MarketStatus::Open].contains(&ctx.accounts.market.market_status),
        CoreError::CancelOrderNotCancellable
    );

    require!(
        order.stake_unmatched > 0_u64,
        CoreError::CancelOrderNotCancellable
    );

    let now = current_timestamp();
    require!(
        !ctx.accounts.market.is_inplay() || order.delay_expiration_timestamp <= now,
        CoreError::InplayDelay
    );

    ctx.accounts.order.void_stake_unmatched();

    let order = &ctx.accounts.order;

    // remove from matching queue
    matching::matching_pool::update_on_cancel(order, &mut ctx.accounts.market_matching_pool)?;

    // calculate refund
    let refund =
        market_position::update_on_order_cancellation(&mut ctx.accounts.market_position, order)?;
    transfer::order_cancelation_refund(&ctx, refund)?;

    // if never matched close
    if order.stake == order.voided_stake {
<<<<<<< HEAD
        ctx.accounts
            .order
            .close(ctx.accounts.purchaser.to_account_info())?;
=======
        ctx.accounts.market.decrement_account_counts()?;
        account::close_account(
            &mut ctx.accounts.order.to_account_info(),
            &mut ctx.accounts.purchaser.to_account_info(),
        )?;
>>>>>>> 311c3174
    }

    Ok(())
}<|MERGE_RESOLUTION|>--- conflicted
+++ resolved
@@ -44,17 +44,10 @@
 
     // if never matched close
     if order.stake == order.voided_stake {
-<<<<<<< HEAD
+        ctx.accounts.market.decrement_account_counts()?;
         ctx.accounts
             .order
             .close(ctx.accounts.purchaser.to_account_info())?;
-=======
-        ctx.accounts.market.decrement_account_counts()?;
-        account::close_account(
-            &mut ctx.accounts.order.to_account_info(),
-            &mut ctx.accounts.purchaser.to_account_info(),
-        )?;
->>>>>>> 311c3174
     }
 
     Ok(())
