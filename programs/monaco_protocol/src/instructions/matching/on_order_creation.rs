use crate::error::CoreError;
use crate::error::CoreError::MatchingQueueIsFull;
use crate::instructions::order;
use crate::state::market_liquidities::MarketLiquidities;
use crate::state::market_matching_queue_account::*;
use crate::state::order_account::*;
use anchor_lang::prelude::*;

pub const MATCH_CAPACITY: usize = 10_usize;

pub fn on_order_creation(
    market_liquidities: &mut MarketLiquidities,
    market_matching_queue: &mut MarketMatchingQueue,
    order_pk: &Pubkey,
    order: &mut Order,
) -> Result<Vec<(u64, f64)>> {
    let liquidity_cross = false; // TODO temp
    let mut order_matches = Vec::with_capacity(MATCH_CAPACITY);
    let order_outcome = order.market_outcome_index;

    // FOR order matches AGAINST liquidity
    if order.for_outcome {
        let liquidities = &market_liquidities.liquidities_against;

        for liquidity in liquidities
            .iter()
            .filter(|element| element.outcome == order_outcome)
        {
            if order.stake_unmatched == 0_u64 {
                break; // no need to loop any further
            }
            if order_matches.len() == order_matches.capacity() {
                break; // can't loop any further
            }
            if liquidity.price < order.expected_price {
                break; // liquidity.price >= expected_price must be true
            }

            let stake_matched;
            if liquidity_cross {
                stake_matched = 0; // TODO
            } else {
                stake_matched = liquidity.liquidity.min(order.stake_unmatched);

                order_matches.push((stake_matched, liquidity.price));

                // record the match
                let order_match = OrderMatch {
                    pk: *order_pk,
                    purchaser: order.purchaser.key(),
                    for_outcome: order.for_outcome,
                    outcome_index: order.market_outcome_index,
                    price: liquidity.price,
                    stake: stake_matched,
                };
                market_matching_queue
                    .matches
                    .enqueue(order_match)
                    .ok_or(MatchingQueueIsFull)?;
            }

            order::match_order_internal(order, stake_matched, liquidity.price)?;
        }

        // remove matched liquidity
        for (stake, price) in &order_matches {
            market_liquidities
                .remove_liquidity_against(order.market_outcome_index, *price, *stake)
                .map_err(|_| CoreError::MatchingRemainingLiquidityTooSmall)?;
            market_liquidities.update_stake_matched_total(order_match.stake)?;
        }

        // remainder is added to liquidities
        if order.stake_unmatched > 0_u64 {
            market_liquidities.add_liquidity_for(
                order.market_outcome_index,
                order.expected_price,
                order.stake_unmatched,
            )?;
        }
    }
    // AGAINST order matches FOR liquidity
    else {
        let liquidities = &market_liquidities.liquidities_for;

        for liquidity in liquidities
            .iter()
            .filter(|element| element.outcome == order_outcome)
        {
            if order.stake_unmatched == 0_u64 {
                break; // no need to loop any further
            }
            if order_matches.len() == order_matches.capacity() {
                break; // can't loop any further
            }
            if liquidity.price > order.expected_price {
                break; // liquidity.price <= expected_price must be true
            }

            let stake_matched;
            if liquidity_cross {
                stake_matched = 0; // TODO
            } else {
                stake_matched = liquidity.liquidity.min(order.stake_unmatched);

                order_matches.push((stake_matched, liquidity.price));

                // record the match
                let order_match = OrderMatch {
                    pk: *order_pk,
                    purchaser: order.purchaser.key(),
                    for_outcome: order.for_outcome,
                    outcome_index: order.market_outcome_index,
                    price: liquidity.price,
                    stake: stake_matched,
                };
                market_matching_queue
                    .matches
                    .enqueue(order_match)
                    .ok_or(MatchingQueueIsFull)?;
            }

            order::match_order_internal(order, stake_matched, liquidity.price)?;
        }

        // remove matched liquidity
        for (stake, price) in &order_matches {
            market_liquidities
                .remove_liquidity_for(order.market_outcome_index, *price, *stake)
                .map_err(|_| CoreError::MatchingRemainingLiquidityTooSmall)?;
            market_liquidities.update_stake_matched_total(order_match.stake)?;
        }

        // remainder is added to liquidities
        if order.stake_unmatched > 0_u64 {
            market_liquidities.add_liquidity_against(
                order.market_outcome_index,
                order.expected_price,
                order.stake_unmatched,
            )?;
        }
    }

    Ok(order_matches)
}

#[cfg(test)]
mod test {
    use crate::state::market_liquidities::{mock_market_liquidities, MarketOutcomePriceLiquidity};
    use crate::state::market_matching_queue_account::MatchingQueue;

    use super::*;

    #[test]
    fn match_against_order_stop_after_fully_matched() {
        let market_pk = Pubkey::new_unique();
        let market_outcome_index = 1;
        let market_price_ladder = vec![1.2, 1.3, 1.4];
        let payer_pk = Pubkey::new_unique();

        let order_pk = Pubkey::new_unique();
        let mut order = mock_order(market_pk, market_outcome_index, false, 1.5, 10, payer_pk);

        let mut market_liquidities = mock_market_liquidities(market_pk);
        for price in market_price_ladder.iter() {
            market_liquidities
                .add_liquidity_for(market_outcome_index, *price, 10)
                .unwrap();
        }

        let mut market_matching_queue = MarketMatchingQueue {
            market: market_pk,
            matches: MatchingQueue::new(10),
        };

        let on_order_creation_result = on_order_creation(
            &mut market_liquidities,
            &mut market_matching_queue,
            &order_pk,
            &mut order,
        );

        assert!(on_order_creation_result.is_ok());

        assert_eq!(
            vec!((1.3, 10), (1.4, 10)),
            liquidities(&market_liquidities.liquidities_for)
        );
        assert_eq!(
            Vec::<(f64, u64)>::new(),
            liquidities(&market_liquidities.liquidities_against)
        );
        assert_eq!(10_u64, market_liquidities.stake_matched_total);
        assert_eq!(vec!((1.2, 10)), matches(&market_matching_queue.matches));

        assert_eq!(0_u64, order.stake_unmatched);
        assert_eq!(12_u64, order.payout);
    }

    #[test]
    fn match_against_order_with_more_matches_than_alloc() {
        let market_pk = Pubkey::new_unique();
        let market_outcome_index = 1;
        let market_price_ladder = vec![
            1.2, 1.25, 1.3, 1.35, 1.4, 1.45, 1.5, 1.55, 1.6, 1.65, 1.7, 1.75,
        ];
        let payer_pk = Pubkey::new_unique();

        let order_pk = Pubkey::new_unique();
        let mut order = mock_order(market_pk, market_outcome_index, false, 1.8, 100, payer_pk);

        let mut market_liquidities = mock_market_liquidities(market_pk);
        for price in market_price_ladder.iter() {
            market_liquidities
                .add_liquidity_for(market_outcome_index, *price, 10)
                .unwrap();
        }

        let mut market_matching_queue = MarketMatchingQueue {
            market: market_pk,
            matches: MatchingQueue::new(10),
        };

        let on_order_creation_result = on_order_creation(
            &mut market_liquidities,
            &mut market_matching_queue,
            &order_pk,
            &mut order,
        );

        assert!(on_order_creation_result.is_ok());

        assert_eq!(
            vec!((1.7, 10), (1.75, 10)),
            liquidities(&market_liquidities.liquidities_for)
        );
        assert_eq!(
            Vec::<(f64, u64)>::new(),
            liquidities(&market_liquidities.liquidities_against)
        );
        assert_eq!(100_u64, market_liquidities.stake_matched_total);
        assert_eq!(
            vec!(
                (1.2, 10),
                (1.25, 10),
                (1.3, 10),
                (1.35, 10),
                (1.4, 10),
                (1.45, 10),
                (1.5, 10),
                (1.55, 10),
                (1.6, 10),
                (1.65, 10)
            ),
            matches(&market_matching_queue.matches) // vec max length
        );

        assert_eq!(0_u64, order.stake_unmatched);
        assert_eq!(140_u64, order.payout);
    }

    #[test]
    fn match_against_order_with_price_1_1() {
        let market_pk = Pubkey::new_unique();
        let market_outcome_index = 1;
        let market_price_ladder = vec![1.2, 1.3, 1.4];
        let payer_pk = Pubkey::new_unique();

        let order_pk = Pubkey::new_unique();
        let mut order = mock_order(market_pk, market_outcome_index, false, 1.1, 100, payer_pk);

        let mut market_liquidities = mock_market_liquidities(market_pk);
        for price in market_price_ladder.iter() {
            market_liquidities
                .add_liquidity_for(market_outcome_index, *price, 10)
                .unwrap();
        }

        let mut market_matching_queue = MarketMatchingQueue {
            market: market_pk,
            matches: MatchingQueue::new(10),
        };

        let on_order_creation_result = on_order_creation(
            &mut market_liquidities,
            &mut market_matching_queue,
            &order_pk,
            &mut order,
        );

        assert!(on_order_creation_result.is_ok());

        assert_eq!(
            vec!((1.2, 10), (1.3, 10), (1.4, 10)),
            liquidities(&market_liquidities.liquidities_for)
        );
        assert_eq!(
            vec!((1.1, 100)),
            liquidities(&market_liquidities.liquidities_against)
        );
        assert_eq!(0_u64, market_liquidities.stake_matched_total);
        assert_eq!(
            Vec::<(f64, u64)>::new(),
            matches(&market_matching_queue.matches)
        );

        assert_eq!(100_u64, order.stake_unmatched);
        assert_eq!(0_u64, order.payout);
    }

    #[test]
    fn match_against_order_with_price_1_2() {
        let market_pk = Pubkey::new_unique();
        let market_outcome_index = 1;
        let market_price_ladder = vec![1.2, 1.3, 1.4];
        let payer_pk = Pubkey::new_unique();

        let order_pk = Pubkey::new_unique();
        let mut order = mock_order(market_pk, market_outcome_index, false, 1.2, 100, payer_pk);

        let mut market_liquidities = mock_market_liquidities(market_pk);
        for price in market_price_ladder.iter() {
            market_liquidities
                .add_liquidity_for(market_outcome_index, *price, 10)
                .unwrap();
        }

        let mut market_matching_queue = MarketMatchingQueue {
            market: market_pk,
            matches: MatchingQueue::new(10),
        };

        let on_order_creation_result = on_order_creation(
            &mut market_liquidities,
            &mut market_matching_queue,
            &order_pk,
            &mut order,
        );

        assert!(on_order_creation_result.is_ok());

        assert_eq!(
            vec!((1.3, 10), (1.4, 10)),
            liquidities(&market_liquidities.liquidities_for)
        );
        assert_eq!(
            vec!((1.2, 90)),
            liquidities(&market_liquidities.liquidities_against)
        );
        assert_eq!(10_u64, market_liquidities.stake_matched_total);
        assert_eq!(vec!((1.2, 10)), matches(&market_matching_queue.matches));

        assert_eq!(90_u64, order.stake_unmatched);
        assert_eq!(12_u64, order.payout);
    }

    #[test]
    fn match_against_order_with_price_1_3() {
        let market_pk = Pubkey::new_unique();
        let market_outcome_index = 1;
        let market_price_ladder = vec![1.2, 1.3, 1.4];
        let payer_pk = Pubkey::new_unique();

        let order_pk = Pubkey::new_unique();
        let mut order = mock_order(market_pk, market_outcome_index, false, 1.3, 100, payer_pk);

        let mut market_liquidities = mock_market_liquidities(market_pk);
        for price in market_price_ladder.iter() {
            market_liquidities
                .add_liquidity_for(market_outcome_index, *price, 10)
                .unwrap();
        }

        let mut market_matching_queue = MarketMatchingQueue {
            market: market_pk,
            matches: MatchingQueue::new(10),
        };

        let on_order_creation_result = on_order_creation(
            &mut market_liquidities,
            &mut market_matching_queue,
            &order_pk,
            &mut order,
        );

        assert!(on_order_creation_result.is_ok());

        assert_eq!(
            vec!((1.4, 10)),
            liquidities(&market_liquidities.liquidities_for)
        );
        assert_eq!(
            vec!((1.3, 80)),
            liquidities(&market_liquidities.liquidities_against)
        );
        assert_eq!(20_u64, market_liquidities.stake_matched_total);
        assert_eq!(
            vec!((1.2, 10), (1.3, 10)),
            matches(&market_matching_queue.matches)
        );

        assert_eq!(80_u64, order.stake_unmatched);
        assert_eq!(25_u64, order.payout);
    }

    #[test]
    fn match_against_order_with_price_1_4() {
        let market_pk = Pubkey::new_unique();
        let market_outcome_index = 1;
        let market_price_ladder = vec![1.2, 1.3, 1.4];
        let payer_pk = Pubkey::new_unique();

        let order_pk = Pubkey::new_unique();
        let mut order = mock_order(market_pk, market_outcome_index, false, 1.4, 100, payer_pk);

        let mut market_liquidities = mock_market_liquidities(market_pk);
        for price in market_price_ladder.iter() {
            market_liquidities
                .add_liquidity_for(market_outcome_index, *price, 10)
                .unwrap();
        }

        let mut market_matching_queue = MarketMatchingQueue {
            market: market_pk,
            matches: MatchingQueue::new(10),
        };

        let on_order_creation_result = on_order_creation(
            &mut market_liquidities,
            &mut market_matching_queue,
            &order_pk,
            &mut order,
        );

        assert!(on_order_creation_result.is_ok());

        assert_eq!(
            Vec::<(f64, u64)>::new(),
            liquidities(&market_liquidities.liquidities_for)
        );
        assert_eq!(
            vec!((1.4, 70)),
            liquidities(&market_liquidities.liquidities_against)
        );
        assert_eq!(30_u64, market_liquidities.stake_matched_total);
        assert_eq!(
            vec!((1.2, 10), (1.3, 10), (1.4, 10)),
            matches(&market_matching_queue.matches)
        );

        assert_eq!(70_u64, order.stake_unmatched);
        assert_eq!(39_u64, order.payout);
    }

    #[test]
    fn match_against_order_with_price_1_5() {
        let market_pk = Pubkey::new_unique();
        let market_outcome_index = 1;
        let market_price_ladder = vec![1.2, 1.3, 1.4];
        let payer_pk = Pubkey::new_unique();

        let order_pk = Pubkey::new_unique();
        let mut order = mock_order(market_pk, market_outcome_index, false, 1.5, 100, payer_pk);

        let mut market_liquidities = mock_market_liquidities(market_pk);
        for price in market_price_ladder.iter() {
            market_liquidities
                .add_liquidity_for(market_outcome_index, *price, 10)
                .unwrap();
        }

        let mut market_matching_queue = MarketMatchingQueue {
            market: market_pk,
            matches: MatchingQueue::new(10),
        };

        let on_order_creation_result = on_order_creation(
            &mut market_liquidities,
            &mut market_matching_queue,
            &order_pk,
            &mut order,
        );

        assert!(on_order_creation_result.is_ok());

        assert_eq!(
            Vec::<(f64, u64)>::new(),
            liquidities(&market_liquidities.liquidities_for)
        );
        assert_eq!(
            vec!((1.5, 70)),
            liquidities(&market_liquidities.liquidities_against)
        );
        assert_eq!(30_u64, market_liquidities.stake_matched_total);
        assert_eq!(
            vec!((1.2, 10), (1.3, 10), (1.4, 10)),
            matches(&market_matching_queue.matches)
        );

        assert_eq!(70_u64, order.stake_unmatched);
        assert_eq!(39_u64, order.payout);
    }

    #[test]
    fn match_for_order_stop_after_fully_matched() {
        let market_pk = Pubkey::new_unique();
        let market_outcome_index = 1;
        let market_price_ladder = vec![1.2, 1.3, 1.4];
        let payer_pk = Pubkey::new_unique();

        let order_pk = Pubkey::new_unique();
        let mut order = mock_order(market_pk, market_outcome_index, true, 1.1, 10, payer_pk);

        let mut market_liquidities = mock_market_liquidities(market_pk);
        for price in market_price_ladder.iter() {
            market_liquidities
                .add_liquidity_against(market_outcome_index, *price, 10)
                .unwrap();
        }

        let mut market_matching_queue = MarketMatchingQueue {
            market: market_pk,
            matches: MatchingQueue::new(10),
        };

        let on_order_creation_result = on_order_creation(
            &mut market_liquidities,
            &mut market_matching_queue,
            &order_pk,
            &mut order,
        );

        assert!(on_order_creation_result.is_ok());

        assert_eq!(
            Vec::<(f64, u64)>::new(),
            liquidities(&market_liquidities.liquidities_for)
        );
        assert_eq!(
            vec!((1.3, 10), (1.2, 10)),
            liquidities(&market_liquidities.liquidities_against)
        );
        assert_eq!(10_u64, market_liquidities.stake_matched_total);
        assert_eq!(vec!((1.4, 10)), matches(&market_matching_queue.matches));

        assert_eq!(0_u64, order.stake_unmatched);
        assert_eq!(14_u64, order.payout);
    }

    #[test]
    fn match_for_order_with_more_matches_than_alloc() {
        let market_pk = Pubkey::new_unique();
        let market_outcome_index = 1;
        let market_price_ladder = vec![1.2, 1.3, 1.4, 1.5, 1.6, 1.7];
        let payer_pk = Pubkey::new_unique();

        let order_pk = Pubkey::new_unique();
        let mut order = mock_order(market_pk, market_outcome_index, true, 1.1, 100, payer_pk);

        let mut market_liquidities = mock_market_liquidities(market_pk);
        for price in market_price_ladder.iter() {
            market_liquidities
                .add_liquidity_against(market_outcome_index, *price, 10)
                .unwrap();
        }

        let mut market_matching_queue = MarketMatchingQueue {
            market: market_pk,
            matches: MatchingQueue::new(10),
        };

        let on_order_creation_result = on_order_creation(
            &mut market_liquidities,
            &mut market_matching_queue,
            &order_pk,
            &mut order,
        );

        assert!(on_order_creation_result.is_ok());

        assert_eq!(
            vec!((1.1, 40)),
            liquidities(&market_liquidities.liquidities_for)
        );
        assert_eq!(
            Vec::<(f64, u64)>::new(),
            liquidities(&market_liquidities.liquidities_against)
        );
        assert_eq!(60_u64, market_liquidities.stake_matched_total);
        assert_eq!(
            vec!(
                (1.7, 10),
                (1.6, 10),
                (1.5, 10),
                (1.4, 10),
                (1.3, 10),
                (1.2, 10)
            ),
            matches(&market_matching_queue.matches)
        );

        assert_eq!(40_u64, order.stake_unmatched);
        assert_eq!(87_u64, order.payout);
    }

    #[test]
    fn match_for_order_with_price_1_1() {
        let market_pk = Pubkey::new_unique();
        let market_outcome_index = 1;
        let market_price_ladder = vec![1.2, 1.3, 1.4];
        let payer_pk = Pubkey::new_unique();

        let order_pk = Pubkey::new_unique();
        let mut order = mock_order(market_pk, market_outcome_index, true, 1.1, 100, payer_pk);

        let mut market_liquidities = mock_market_liquidities(market_pk);
        for price in market_price_ladder.iter() {
            market_liquidities
                .add_liquidity_against(market_outcome_index, *price, 10)
                .unwrap();
        }

        let mut market_matching_queue = MarketMatchingQueue {
            market: market_pk,
            matches: MatchingQueue::new(10),
        };

        let on_order_creation_result = on_order_creation(
            &mut market_liquidities,
            &mut market_matching_queue,
            &order_pk,
            &mut order,
        );

        assert!(on_order_creation_result.is_ok());

        assert_eq!(
            vec!((1.1, 70)),
            liquidities(&market_liquidities.liquidities_for)
        );
        assert_eq!(
            Vec::<(f64, u64)>::new(),
            liquidities(&market_liquidities.liquidities_against)
        );
        assert_eq!(30_u64, market_liquidities.stake_matched_total);
        assert_eq!(
            vec!((1.4, 10), (1.3, 10), (1.2, 10)),
            matches(&market_matching_queue.matches)
        );

        assert_eq!(70_u64, order.stake_unmatched);
        assert_eq!(39_u64, order.payout);
    }

    #[test]
    fn match_for_order_with_price_1_2() {
        let market_pk = Pubkey::new_unique();
        let market_outcome_index = 1;
        let market_price_ladder = vec![1.2, 1.3, 1.4];
        let payer_pk = Pubkey::new_unique();

        let order_pk = Pubkey::new_unique();
        let mut order = mock_order(market_pk, market_outcome_index, true, 1.2, 100, payer_pk);

        let mut market_liquidities = mock_market_liquidities(market_pk);
        for price in market_price_ladder.iter() {
            market_liquidities
                .add_liquidity_against(market_outcome_index, *price, 10)
                .unwrap();
        }

        let mut market_matching_queue = MarketMatchingQueue {
            market: market_pk,
            matches: MatchingQueue::new(10),
        };

        let on_order_creation_result = on_order_creation(
            &mut market_liquidities,
            &mut market_matching_queue,
            &order_pk,
            &mut order,
        );

        assert!(on_order_creation_result.is_ok());

        assert_eq!(
            vec!((1.2, 70)),
            liquidities(&market_liquidities.liquidities_for)
        );
        assert_eq!(
            Vec::<(f64, u64)>::new(),
            liquidities(&market_liquidities.liquidities_against)
        );
        assert_eq!(30_u64, market_liquidities.stake_matched_total);
        assert_eq!(
            vec!((1.4, 10), (1.3, 10), (1.2, 10)),
            matches(&market_matching_queue.matches)
        );

        assert_eq!(70_u64, order.stake_unmatched);
        assert_eq!(39_u64, order.payout);
    }

    #[test]
    fn match_for_order_with_price_1_3() {
        let market_pk = Pubkey::new_unique();
        let market_outcome_index = 1;
        let market_price_ladder = vec![1.2, 1.3, 1.4];
        let payer_pk = Pubkey::new_unique();

        let order_pk = Pubkey::new_unique();
        let mut order = mock_order(market_pk, market_outcome_index, true, 1.3, 100, payer_pk);

        let mut market_liquidities = mock_market_liquidities(market_pk);
        for price in market_price_ladder.iter() {
            market_liquidities
                .add_liquidity_against(market_outcome_index, *price, 10)
                .unwrap();
        }

        let mut market_matching_queue = MarketMatchingQueue {
            market: market_pk,
            matches: MatchingQueue::new(10),
        };

        let on_order_creation_result = on_order_creation(
            &mut market_liquidities,
            &mut market_matching_queue,
            &order_pk,
            &mut order,
        );

        assert!(on_order_creation_result.is_ok());

        assert_eq!(
            vec!((1.3, 80)),
            liquidities(&market_liquidities.liquidities_for)
        );
        assert_eq!(
            vec!((1.2, 10)),
            liquidities(&market_liquidities.liquidities_against)
        );
        assert_eq!(20_u64, market_liquidities.stake_matched_total);
        assert_eq!(
            vec!((1.4, 10), (1.3, 10)),
            matches(&market_matching_queue.matches)
        );

        assert_eq!(80_u64, order.stake_unmatched);
        assert_eq!(27_u64, order.payout);
    }

    #[test]
    fn match_for_order_with_price_1_4() {
        let market_pk = Pubkey::new_unique();
        let market_outcome_index = 1;
        let market_price_ladder = vec![1.2, 1.3, 1.4];
        let payer_pk = Pubkey::new_unique();

        let order_pk = Pubkey::new_unique();
        let mut order = mock_order(market_pk, market_outcome_index, true, 1.4, 100, payer_pk);

        let mut market_liquidities = mock_market_liquidities(market_pk);
        for price in market_price_ladder.iter() {
            market_liquidities
                .add_liquidity_against(market_outcome_index, *price, 10)
                .unwrap();
        }

        let mut market_matching_queue = MarketMatchingQueue {
            market: market_pk,
            matches: MatchingQueue::new(10),
        };

        let on_order_creation_result = on_order_creation(
            &mut market_liquidities,
            &mut market_matching_queue,
            &order_pk,
            &mut order,
        );

        assert!(on_order_creation_result.is_ok());

        assert_eq!(
            vec!((1.4, 90)),
            liquidities(&market_liquidities.liquidities_for)
        );
        assert_eq!(
            vec!((1.3, 10), (1.2, 10)),
            liquidities(&market_liquidities.liquidities_against)
        );
        assert_eq!(10_u64, market_liquidities.stake_matched_total);
        assert_eq!(vec!((1.4, 10)), matches(&market_matching_queue.matches));

        assert_eq!(90_u64, order.stake_unmatched);
        assert_eq!(14_u64, order.payout);
    }

    #[test]
    fn match_for_order_with_price_1_5() {
        let market_pk = Pubkey::new_unique();
        let market_outcome_index = 1;
        let market_price_ladder = vec![1.2, 1.3, 1.4];
        let payer_pk = Pubkey::new_unique();

        let order_pk = Pubkey::new_unique();
        let mut order = mock_order(market_pk, market_outcome_index, true, 1.5, 100, payer_pk);

        let mut market_liquidities = mock_market_liquidities(market_pk);
        for price in market_price_ladder.iter() {
            market_liquidities
                .add_liquidity_against(market_outcome_index, *price, 10)
                .unwrap();
        }

        let mut market_matching_queue = MarketMatchingQueue {
            market: market_pk,
            matches: MatchingQueue::new(10),
        };

        let on_order_creation_result = on_order_creation(
            &mut market_liquidities,
            &mut market_matching_queue,
            &order_pk,
            &mut order,
        );

        assert!(on_order_creation_result.is_ok());

        assert_eq!(
            vec!((1.5, 100)),
            liquidities(&market_liquidities.liquidities_for)
        );
        assert_eq!(
            vec!((1.4, 10), (1.3, 10), (1.2, 10)),
            liquidities(&market_liquidities.liquidities_against)
        );
        assert_eq!(0_u64, market_liquidities.stake_matched_total);
        assert_eq!(
            Vec::<(f64, u64)>::new(),
            matches(&market_matching_queue.matches)
        );

        assert_eq!(100_u64, order.stake_unmatched);
        assert_eq!(0_u64, order.payout);
    }

<<<<<<< HEAD
    fn mock_market_liquidities(market: Pubkey) -> MarketLiquidities {
        MarketLiquidities {
            market,
            liquidities_for: vec![],
            liquidities_against: vec![],
=======
    fn mock_order(
        market: Pubkey,
        market_outcome_index: u16,
        for_outcome: bool,
        expected_price: f64,
        stake: u64,
        payer: Pubkey,
    ) -> Order {
        Order {
            purchaser: Pubkey::new_unique(),
            market,
            market_outcome_index,
            for_outcome,
            order_status: OrderStatus::Open,
            product: None,
            product_commission_rate: 0.0,
            expected_price,
            stake,
            stake_unmatched: stake,
            voided_stake: 0_u64,
            payout: 0_u64,
            creation_timestamp: 0,
            payer,
>>>>>>> 86244d1e
        }
    }

    fn liquidities(liquidities: &Vec<MarketOutcomePriceLiquidity>) -> Vec<(f64, u64)> {
        liquidities
            .iter()
            .map(|v| (v.price, v.liquidity))
            .collect::<Vec<(f64, u64)>>()
    }

    fn matches(matches: &MatchingQueue) -> Vec<(f64, u64)> {
        matches
            .to_vec()
            .iter()
            .map(|v| (v.price, v.stake))
            .collect::<Vec<(f64, u64)>>()
    }
}<|MERGE_RESOLUTION|>--- conflicted
+++ resolved
@@ -67,7 +67,7 @@
             market_liquidities
                 .remove_liquidity_against(order.market_outcome_index, *price, *stake)
                 .map_err(|_| CoreError::MatchingRemainingLiquidityTooSmall)?;
-            market_liquidities.update_stake_matched_total(order_match.stake)?;
+            market_liquidities.update_stake_matched_total(*stake)?;
         }
 
         // remainder is added to liquidities
@@ -128,7 +128,7 @@
             market_liquidities
                 .remove_liquidity_for(order.market_outcome_index, *price, *stake)
                 .map_err(|_| CoreError::MatchingRemainingLiquidityTooSmall)?;
-            market_liquidities.update_stake_matched_total(order_match.stake)?;
+            market_liquidities.update_stake_matched_total(*stake)?;
         }
 
         // remainder is added to liquidities
@@ -845,40 +845,6 @@
         assert_eq!(0_u64, order.payout);
     }
 
-<<<<<<< HEAD
-    fn mock_market_liquidities(market: Pubkey) -> MarketLiquidities {
-        MarketLiquidities {
-            market,
-            liquidities_for: vec![],
-            liquidities_against: vec![],
-=======
-    fn mock_order(
-        market: Pubkey,
-        market_outcome_index: u16,
-        for_outcome: bool,
-        expected_price: f64,
-        stake: u64,
-        payer: Pubkey,
-    ) -> Order {
-        Order {
-            purchaser: Pubkey::new_unique(),
-            market,
-            market_outcome_index,
-            for_outcome,
-            order_status: OrderStatus::Open,
-            product: None,
-            product_commission_rate: 0.0,
-            expected_price,
-            stake,
-            stake_unmatched: stake,
-            voided_stake: 0_u64,
-            payout: 0_u64,
-            creation_timestamp: 0,
-            payer,
->>>>>>> 86244d1e
-        }
-    }
-
     fn liquidities(liquidities: &Vec<MarketOutcomePriceLiquidity>) -> Vec<(f64, u64)> {
         liquidities
             .iter()
