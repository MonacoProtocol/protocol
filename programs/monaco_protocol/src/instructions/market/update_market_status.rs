use crate::context::UpdateMarket;
use crate::CompleteMarketSettlement;
use anchor_lang::prelude::*;
use anchor_spl::token::TokenAccount;
use solana_program::clock::UnixTimestamp;

use crate::error::CoreError;
use crate::state::market_account::Market;
use crate::state::market_account::MarketStatus::*;
<<<<<<< HEAD
use crate::state::market_order_request_queue::MarketOrderRequestQueue;
=======
use crate::state::market_matching_queue_account::{MarketMatchingQueue, MatchingQueue};
use crate::state::payments_queue::{MarketPaymentsQueue, PaymentQueue};
>>>>>>> d2e13341

pub fn open(
    market_pk: &Pubkey,
    market: &mut Market,
    matching_queue: &mut MarketMatchingQueue,
    commission_payment_queue: &mut MarketPaymentsQueue,
) -> Result<()> {
    require!(
        Initializing.eq(&market.market_status),
        CoreError::OpenMarketNotInitializing
    );
    require!(
        market.market_outcomes_count > 1,
        CoreError::OpenMarketNotEnoughOutcomes
    );

    intialize_matching_queue(matching_queue, market_pk)?;
    market.increment_unclosed_accounts_count()?;

    intialize_commission_payments_queue(commission_payment_queue, market_pk)?;
    market.increment_unclosed_accounts_count()?;

    market.market_status = Open;
    Ok(())
}

<<<<<<< HEAD
pub fn void(
    market: &mut Market,
    void_time: UnixTimestamp,
    order_request_queue: &MarketOrderRequestQueue,
) -> Result<()> {
=======
fn intialize_matching_queue(
    matching_queue: &mut MarketMatchingQueue,
    market_pk: &Pubkey,
) -> Result<()> {
    matching_queue.market = *market_pk;
    matching_queue.matches = MatchingQueue::new(MarketMatchingQueue::QUEUE_LENGTH);
    Ok(())
}

fn intialize_commission_payments_queue(
    payments_queue: &mut MarketPaymentsQueue,
    market_pk: &Pubkey,
) -> Result<()> {
    payments_queue.market = *market_pk;
    payments_queue.payment_queue = PaymentQueue::new(MarketPaymentsQueue::QUEUE_LENGTH);
    Ok(())
}

pub fn void(market: &mut Market, void_time: UnixTimestamp) -> Result<()> {
>>>>>>> d2e13341
    require!(
        Initializing.eq(&market.market_status) || Open.eq(&market.market_status),
        CoreError::VoidMarketNotInitializingOrOpen
    );
<<<<<<< HEAD
    require!(
        order_request_queue.order_requests.len() == 0,
        CoreError::RequestQueueNotEmpty
    );
=======
>>>>>>> d2e13341

    market.market_settle_timestamp = Option::from(void_time);
    market.market_status = ReadyToVoid;
    Ok(())
}

pub fn complete_void(ctx: Context<CompleteMarketSettlement>) -> Result<()> {
    let market = &mut ctx.accounts.market;
    require!(
        ReadyToVoid.eq(&market.market_status),
        CoreError::VoidMarketNotReadyForVoid
    );
    require!(
        market.unsettled_accounts_count == 0_u32,
        CoreError::MarketUnsettledAccountsCountNonZero,
    );
    market.market_status = Voided;
    Ok(())
}

pub fn settle(
    market: &mut Market,
    winning_outcome_index: u16,
    settle_time: UnixTimestamp,
    order_request_queue: &MarketOrderRequestQueue,
) -> Result<()> {
    require!(
        Open.eq(&market.market_status),
        CoreError::SettlementMarketNotOpen
    );
    require!(
        winning_outcome_index < market.market_outcomes_count,
        CoreError::SettlementInvalidMarketOutcomeIndex
    );
    require!(
        order_request_queue.order_requests.len() == 0,
        CoreError::RequestQueueNotEmpty
    );

    market.market_winning_outcome_index = Some(winning_outcome_index);
    market.market_settle_timestamp = Option::from(settle_time);
    market.market_status = ReadyForSettlement;
    Ok(())
}

pub fn complete_settlement(ctx: Context<CompleteMarketSettlement>) -> Result<()> {
    let market = &mut ctx.accounts.market;
    require!(
        ReadyForSettlement.eq(&market.market_status),
        CoreError::SettlementMarketNotReadyForSettlement
    );
    require!(
        market.unsettled_accounts_count == 0_u32,
        CoreError::MarketUnsettledAccountsCountNonZero,
    );
    market.market_status = Settled;
    Ok(())
}

pub fn publish(ctx: Context<UpdateMarket>) -> Result<()> {
    let market = &mut ctx.accounts.market;
    market.published = true;
    Ok(())
}

pub fn unpublish(ctx: Context<UpdateMarket>) -> Result<()> {
    let market = &mut ctx.accounts.market;
    market.published = false;
    Ok(())
}

pub fn suspend(ctx: Context<UpdateMarket>) -> Result<()> {
    let market = &mut ctx.accounts.market;
    market.suspended = true;
    Ok(())
}

pub fn unsuspend(ctx: Context<UpdateMarket>) -> Result<()> {
    let market = &mut ctx.accounts.market;
    market.suspended = false;
    Ok(())
}

pub fn ready_to_close(market: &mut Market, market_escrow: &TokenAccount) -> Result<()> {
    require!(
        Settled.eq(&market.market_status) || Voided.eq(&market.market_status),
        CoreError::MarketNotSettledOrVoided
    );

    require!(
        market_escrow.amount == 0_u64,
        CoreError::SettlementMarketEscrowNonZero
    );

    market.market_status = ReadyToClose;
    Ok(())
}

#[cfg(test)]
mod tests {
    use crate::error::CoreError;
    use crate::instructions::market::{open, settle, void};
    use crate::state::market_account::{MarketOrderBehaviour, MarketStatus};
<<<<<<< HEAD
    use crate::state::market_order_request_queue::{
        MarketOrderRequestQueue, OrderRequest, OrderRequestQueue,
    };
=======
    use crate::state::market_matching_queue_account::{MarketMatchingQueue, MatchingQueue};
    use crate::state::payments_queue::{MarketPaymentsQueue, PaymentQueue};
>>>>>>> d2e13341
    use crate::Market;
    use anchor_lang::error;
    use solana_program::pubkey::Pubkey;

    #[test]
    fn settle_market_ok_result() {
        let mut market = Market {
            authority: Default::default(),
            event_account: Default::default(),
            mint_account: Default::default(),
            market_status: MarketStatus::Open,
            market_type: Default::default(),
            market_type_discriminator: None,
            market_type_value: None,
            version: 0,
            decimal_limit: 0,
            published: false,
            suspended: false,
            market_outcomes_count: 3,
            market_winning_outcome_index: None,
            market_lock_timestamp: 0,
            market_settle_timestamp: None,
            title: "".to_string(),
            unsettled_accounts_count: 0,
            unclosed_accounts_count: 0,
            escrow_account_bump: 0,
            event_start_timestamp: 0,
            inplay_enabled: false,
            inplay: false,
            inplay_order_delay: 0,
            event_start_order_behaviour: MarketOrderBehaviour::None,
            market_lock_order_behaviour: MarketOrderBehaviour::None,
        };
        let order_request_queue = MarketOrderRequestQueue {
            market: Pubkey::new_unique(),
            order_requests: OrderRequestQueue::new(10),
        };

        let settle_time = 1665483869;

        let result = settle(&mut market, 0, settle_time, &order_request_queue);

        assert!(result.is_ok());
        assert_eq!(market.market_status, MarketStatus::ReadyForSettlement)
    }

    #[test]
    fn settle_market_not_open() {
        let mut market = Market {
            authority: Default::default(),
            event_account: Default::default(),
            mint_account: Default::default(),
            market_status: MarketStatus::ReadyToClose,
            market_type: Default::default(),
            market_type_discriminator: None,
            market_type_value: None,
            version: 0,
            decimal_limit: 0,
            published: false,
            suspended: false,
            market_outcomes_count: 3,
            market_winning_outcome_index: None,
            market_lock_timestamp: 0,
            market_settle_timestamp: None,
            title: "".to_string(),
            unsettled_accounts_count: 0,
            unclosed_accounts_count: 0,
            escrow_account_bump: 0,
            event_start_timestamp: 0,
            inplay_enabled: false,
            inplay: false,
            inplay_order_delay: 0,
            event_start_order_behaviour: MarketOrderBehaviour::None,
            market_lock_order_behaviour: MarketOrderBehaviour::None,
        };
        let order_request_queue = MarketOrderRequestQueue {
            market: Pubkey::new_unique(),
            order_requests: OrderRequestQueue::new(10),
        };

        let settle_time = 1665483869;

        let result = settle(&mut market, 0, settle_time, &order_request_queue);

        assert!(result.is_err());
        assert_eq!(Err(error!(CoreError::SettlementMarketNotOpen)), result);
    }

    #[test]
    fn settle_market_invalid_outcome_index() {
        let mut market = Market {
            authority: Default::default(),
            event_account: Default::default(),
            mint_account: Default::default(),
            market_status: MarketStatus::Open,
            market_type: Default::default(),
            market_type_discriminator: None,
            market_type_value: None,
            version: 0,
            decimal_limit: 0,
            published: false,
            suspended: false,
            market_outcomes_count: 3,
            market_winning_outcome_index: None,
            market_lock_timestamp: 0,
            market_settle_timestamp: None,
            title: "".to_string(),
            unsettled_accounts_count: 0,
            unclosed_accounts_count: 0,
            escrow_account_bump: 0,
            event_start_timestamp: 0,
            inplay_enabled: false,
            inplay: false,
            inplay_order_delay: 0,
            event_start_order_behaviour: MarketOrderBehaviour::None,
            market_lock_order_behaviour: MarketOrderBehaviour::None,
        };
        let order_request_queue = MarketOrderRequestQueue {
            market: Pubkey::new_unique(),
            order_requests: OrderRequestQueue::new(10),
        };

        let settle_time = 1665483869;

        let result = settle(&mut market, 4, settle_time, &order_request_queue);

        assert!(result.is_err());
        assert_eq!(
            Err(error!(CoreError::SettlementInvalidMarketOutcomeIndex)),
            result
        );
    }

    #[test]
    fn settle_market_request_queue_not_empty() {
        let mut market = Market {
            authority: Default::default(),
            event_account: Default::default(),
            mint_account: Default::default(),
            market_status: MarketStatus::Open,
            market_type: Default::default(),
            market_type_discriminator: None,
            market_type_value: None,
            version: 0,
            decimal_limit: 0,
            published: false,
            suspended: false,
            market_outcomes_count: 3,
            market_winning_outcome_index: None,
            market_lock_timestamp: 0,
            market_settle_timestamp: None,
            title: "".to_string(),
            unsettled_accounts_count: 0,
            unclosed_accounts_count: 0,
            escrow_account_bump: 0,
            event_start_timestamp: 0,
            inplay_enabled: false,
            inplay: false,
            inplay_order_delay: 0,
            event_start_order_behaviour: MarketOrderBehaviour::None,
            market_lock_order_behaviour: MarketOrderBehaviour::None,
        };
        let order_request_queue = &mut MarketOrderRequestQueue {
            market: Pubkey::new_unique(),
            order_requests: OrderRequestQueue::new(10),
        };
        order_request_queue
            .order_requests
            .enqueue(OrderRequest::new_unique());

        let result = settle(&mut market, 0, 1665483869, &order_request_queue);

        assert!(result.is_err());
        assert_eq!(Err(error!(CoreError::RequestQueueNotEmpty)), result);
    }

    #[test]
    fn open_market_ok_result() {
        let market_pk = Pubkey::new_unique();
        let mut market = Market {
            authority: Default::default(),
            event_account: Default::default(),
            mint_account: Default::default(),
            market_status: MarketStatus::Initializing,
            market_type: Default::default(),
            market_type_discriminator: None,
            market_type_value: None,
            version: 0,
            decimal_limit: 0,
            published: false,
            suspended: false,
            market_outcomes_count: 2,
            market_winning_outcome_index: None,
            market_lock_timestamp: 0,
            market_settle_timestamp: None,
            title: "".to_string(),
            unsettled_accounts_count: 0,
            unclosed_accounts_count: 0,
            escrow_account_bump: 0,
            event_start_timestamp: 0,
            inplay_enabled: false,
            inplay: false,
            inplay_order_delay: 0,
            event_start_order_behaviour: MarketOrderBehaviour::None,
            market_lock_order_behaviour: MarketOrderBehaviour::None,
        };
        let matching_queue = &mut MarketMatchingQueue {
            market: Pubkey::default(),
            matches: MatchingQueue::new(1),
        };
        let payments_queue = &mut MarketPaymentsQueue {
            market: Pubkey::default(),
            payment_queue: PaymentQueue::new(1),
        };

        let result = open(&market_pk, &mut market, matching_queue, payments_queue);

        assert!(result.is_ok());
        assert_eq!(MarketStatus::Open, market.market_status);

        assert_eq!(matching_queue.market, market_pk);
        assert_eq!(payments_queue.market, market_pk);

        assert_eq!(
            matching_queue.matches.size(),
            MarketMatchingQueue::QUEUE_LENGTH as u32
        );
        assert_eq!(
            payments_queue.payment_queue.size(),
            MarketPaymentsQueue::QUEUE_LENGTH as u32
        );
    }

    #[test]
    fn open_market_not_intializing() {
        let market_pk = Pubkey::new_unique();
        let mut market = Market {
            authority: Default::default(),
            event_account: Default::default(),
            mint_account: Default::default(),
            market_status: MarketStatus::Open,
            market_type: Default::default(),
            market_type_discriminator: None,
            market_type_value: None,
            version: 0,
            decimal_limit: 0,
            published: false,
            suspended: false,
            market_outcomes_count: 2,
            market_winning_outcome_index: None,
            market_lock_timestamp: 0,
            market_settle_timestamp: None,
            title: "".to_string(),
            unsettled_accounts_count: 0,
            unclosed_accounts_count: 0,
            escrow_account_bump: 0,
            event_start_timestamp: 0,
            inplay_enabled: false,
            inplay: false,
            inplay_order_delay: 0,
            event_start_order_behaviour: MarketOrderBehaviour::None,
            market_lock_order_behaviour: MarketOrderBehaviour::None,
        };
        let matching_queue = &mut MarketMatchingQueue {
            market: market_pk,
            matches: MatchingQueue::new(1),
        };
        let payments_queue = &mut MarketPaymentsQueue {
            market: market_pk,
            payment_queue: PaymentQueue::new(1),
        };

        let result = open(&market_pk, &mut market, matching_queue, payments_queue);

        assert!(result.is_err());
        let expected_error = Err(error!(CoreError::OpenMarketNotInitializing));
        assert_eq!(expected_error, result)
    }

    #[test]
    fn open_market_not_enough_outcomes() {
        let market_pk = Pubkey::new_unique();
        let mut market = Market {
            authority: Default::default(),
            event_account: Default::default(),
            mint_account: Default::default(),
            market_status: MarketStatus::Initializing,
            market_type: Default::default(),
            market_type_discriminator: None,
            market_type_value: None,
            version: 0,
            decimal_limit: 0,
            published: false,
            suspended: false,
            market_outcomes_count: 1,
            market_winning_outcome_index: None,
            market_lock_timestamp: 0,
            market_settle_timestamp: None,
            title: "".to_string(),
            unsettled_accounts_count: 0,
            unclosed_accounts_count: 0,
            escrow_account_bump: 0,
            event_start_timestamp: 0,
            inplay_enabled: false,
            inplay: false,
            inplay_order_delay: 0,
            event_start_order_behaviour: MarketOrderBehaviour::None,
            market_lock_order_behaviour: MarketOrderBehaviour::None,
        };
        let matching_queue = &mut MarketMatchingQueue {
            market: market_pk,
            matches: MatchingQueue::new(1),
        };
        let payments_queue = &mut MarketPaymentsQueue {
            market: market_pk,
            payment_queue: PaymentQueue::new(1),
        };

        let result = open(&market_pk, &mut market, matching_queue, payments_queue);

        assert!(result.is_err());
        let expected_error = Err(error!(CoreError::OpenMarketNotEnoughOutcomes));
        assert_eq!(expected_error, result)
    }

    #[test]
    fn void_market_initializing_ok_result() {
        let mut market = Market {
            authority: Default::default(),
            event_account: Default::default(),
            mint_account: Default::default(),
            market_status: MarketStatus::Initializing,
            inplay_enabled: false,
            market_type: Default::default(),
            market_type_discriminator: None,
            market_type_value: None,
            version: 0,
            decimal_limit: 0,
            published: false,
            suspended: false,
            market_outcomes_count: 0,
            market_winning_outcome_index: None,
            market_lock_timestamp: 0,
            market_settle_timestamp: None,
            event_start_order_behaviour: MarketOrderBehaviour::None,
            market_lock_order_behaviour: MarketOrderBehaviour::None,
            inplay: false,
            inplay_order_delay: 0,
            title: "".to_string(),
            unsettled_accounts_count: 0,
            unclosed_accounts_count: 0,
            escrow_account_bump: 0,
            event_start_timestamp: 0,
        };
        let order_request_queue = &mut MarketOrderRequestQueue {
            market: Pubkey::new_unique(),
            order_requests: OrderRequestQueue::new(10),
        };

        let settle_time = 1665483869;

        let result = void(&mut market, settle_time, &order_request_queue);

        assert!(result.is_ok());
        assert_eq!(MarketStatus::ReadyToVoid, market.market_status)
    }

    #[test]
    fn void_market_open_ok_result() {
        let mut market = Market {
            authority: Default::default(),
            event_account: Default::default(),
            mint_account: Default::default(),
            market_status: MarketStatus::Open,
            inplay_enabled: false,
            market_type: Default::default(),
            market_type_discriminator: None,
            market_type_value: None,
            version: 0,
            decimal_limit: 0,
            published: false,
            suspended: false,
            market_outcomes_count: 0,
            market_winning_outcome_index: None,
            market_lock_timestamp: 0,
            market_settle_timestamp: None,
            event_start_order_behaviour: MarketOrderBehaviour::None,
            market_lock_order_behaviour: MarketOrderBehaviour::None,
            inplay: false,
            inplay_order_delay: 0,
            title: "".to_string(),
            unsettled_accounts_count: 0,
            unclosed_accounts_count: 0,
            escrow_account_bump: 0,
            event_start_timestamp: 0,
        };
        let order_request_queue = &mut MarketOrderRequestQueue {
            market: Pubkey::new_unique(),
            order_requests: OrderRequestQueue::new(10),
        };

        let settle_time = 1665483869;

        let result = void(&mut market, settle_time, &order_request_queue);

        assert!(result.is_ok());
        assert_eq!(MarketStatus::ReadyToVoid, market.market_status)
    }

    #[test]
    fn void_market_not_open_or_initializing() {
        let mut market = Market {
            authority: Default::default(),
            event_account: Default::default(),
            mint_account: Default::default(),
            market_status: MarketStatus::Settled,
            inplay_enabled: false,
            market_type: Default::default(),
            market_type_discriminator: None,
            market_type_value: None,
            version: 0,
            decimal_limit: 0,
            published: false,
            suspended: false,
            market_outcomes_count: 0,
            market_winning_outcome_index: None,
            market_lock_timestamp: 0,
            market_settle_timestamp: None,
            event_start_order_behaviour: MarketOrderBehaviour::None,
            market_lock_order_behaviour: MarketOrderBehaviour::None,
            inplay: false,
            inplay_order_delay: 0,
            title: "".to_string(),
            unsettled_accounts_count: 0,
            unclosed_accounts_count: 0,
            escrow_account_bump: 0,
            event_start_timestamp: 0,
        };
        let order_request_queue = &mut MarketOrderRequestQueue {
            market: Pubkey::new_unique(),
            order_requests: OrderRequestQueue::new(10),
        };

        let settle_time = 1665483869;

        let result = void(&mut market, settle_time, &order_request_queue);

        assert!(result.is_err());
        let expected_error = Err(error!(CoreError::VoidMarketNotInitializingOrOpen));
        assert_eq!(expected_error, result)
    }

    #[test]
    fn void_market_request_queue_not_empty() {
        let mut market = Market {
            authority: Default::default(),
            event_account: Default::default(),
            mint_account: Default::default(),
            market_status: MarketStatus::Open,
            inplay_enabled: false,
            market_type: Default::default(),
            market_type_discriminator: None,
            market_type_value: None,
            version: 0,
            decimal_limit: 0,
            published: false,
            suspended: false,
            market_outcomes_count: 0,
            market_winning_outcome_index: None,
            market_lock_timestamp: 0,
            market_settle_timestamp: None,
            event_start_order_behaviour: MarketOrderBehaviour::None,
            market_lock_order_behaviour: MarketOrderBehaviour::None,
            inplay: false,
            inplay_order_delay: 0,
            title: "".to_string(),
            unsettled_accounts_count: 0,
            unclosed_accounts_count: 0,
            escrow_account_bump: 0,
            event_start_timestamp: 0,
        };
        let order_request_queue = &mut MarketOrderRequestQueue {
            market: Pubkey::new_unique(),
            order_requests: OrderRequestQueue::new(10),
        };
        order_request_queue
            .order_requests
            .enqueue(OrderRequest::new_unique());

        let settle_time = 1665483869;

        let result = void(&mut market, settle_time, &order_request_queue);

        assert!(result.is_err());
        let expected_error = Err(error!(CoreError::RequestQueueNotEmpty));
        assert_eq!(expected_error, result)
    }
}<|MERGE_RESOLUTION|>--- conflicted
+++ resolved
@@ -7,18 +7,16 @@
 use crate::error::CoreError;
 use crate::state::market_account::Market;
 use crate::state::market_account::MarketStatus::*;
-<<<<<<< HEAD
-use crate::state::market_order_request_queue::MarketOrderRequestQueue;
-=======
 use crate::state::market_matching_queue_account::{MarketMatchingQueue, MatchingQueue};
+use crate::state::market_order_request_queue::{MarketOrderRequestQueue, OrderRequestQueue};
 use crate::state::payments_queue::{MarketPaymentsQueue, PaymentQueue};
->>>>>>> d2e13341
 
 pub fn open(
     market_pk: &Pubkey,
     market: &mut Market,
     matching_queue: &mut MarketMatchingQueue,
     commission_payment_queue: &mut MarketPaymentsQueue,
+    order_request_queue: &mut MarketOrderRequestQueue,
 ) -> Result<()> {
     require!(
         Initializing.eq(&market.market_status),
@@ -35,17 +33,13 @@
     intialize_commission_payments_queue(commission_payment_queue, market_pk)?;
     market.increment_unclosed_accounts_count()?;
 
+    intialize_order_request_queue(order_request_queue, market_pk)?;
+    market.increment_unclosed_accounts_count()?;
+
     market.market_status = Open;
     Ok(())
 }
 
-<<<<<<< HEAD
-pub fn void(
-    market: &mut Market,
-    void_time: UnixTimestamp,
-    order_request_queue: &MarketOrderRequestQueue,
-) -> Result<()> {
-=======
 fn intialize_matching_queue(
     matching_queue: &mut MarketMatchingQueue,
     market_pk: &Pubkey,
@@ -64,19 +58,29 @@
     Ok(())
 }
 
-pub fn void(market: &mut Market, void_time: UnixTimestamp) -> Result<()> {
->>>>>>> d2e13341
+fn intialize_order_request_queue(
+    order_request_queue: &mut MarketOrderRequestQueue,
+    market: &Pubkey,
+) -> Result<()> {
+    order_request_queue.market = *market;
+    order_request_queue.order_requests =
+        OrderRequestQueue::new(MarketOrderRequestQueue::QUEUE_LENGTH);
+    Ok(())
+}
+
+pub fn void(
+    market: &mut Market,
+    void_time: UnixTimestamp,
+    order_request_queue: &MarketOrderRequestQueue,
+) -> Result<()> {
     require!(
         Initializing.eq(&market.market_status) || Open.eq(&market.market_status),
         CoreError::VoidMarketNotInitializingOrOpen
     );
-<<<<<<< HEAD
     require!(
         order_request_queue.order_requests.len() == 0,
         CoreError::RequestQueueNotEmpty
     );
-=======
->>>>>>> d2e13341
 
     market.market_settle_timestamp = Option::from(void_time);
     market.market_status = ReadyToVoid;
@@ -180,14 +184,12 @@
     use crate::error::CoreError;
     use crate::instructions::market::{open, settle, void};
     use crate::state::market_account::{MarketOrderBehaviour, MarketStatus};
-<<<<<<< HEAD
+
+    use crate::state::market_matching_queue_account::{MarketMatchingQueue, MatchingQueue};
     use crate::state::market_order_request_queue::{
         MarketOrderRequestQueue, OrderRequest, OrderRequestQueue,
     };
-=======
-    use crate::state::market_matching_queue_account::{MarketMatchingQueue, MatchingQueue};
     use crate::state::payments_queue::{MarketPaymentsQueue, PaymentQueue};
->>>>>>> d2e13341
     use crate::Market;
     use anchor_lang::error;
     use solana_program::pubkey::Pubkey;
@@ -402,14 +404,25 @@
             market: Pubkey::default(),
             payment_queue: PaymentQueue::new(1),
         };
-
-        let result = open(&market_pk, &mut market, matching_queue, payments_queue);
+        let order_request_queue = &mut MarketOrderRequestQueue {
+            market: Pubkey::default(),
+            order_requests: OrderRequestQueue::new(1),
+        };
+
+        let result = open(
+            &market_pk,
+            &mut market,
+            matching_queue,
+            payments_queue,
+            order_request_queue,
+        );
 
         assert!(result.is_ok());
         assert_eq!(MarketStatus::Open, market.market_status);
 
         assert_eq!(matching_queue.market, market_pk);
         assert_eq!(payments_queue.market, market_pk);
+        assert_eq!(order_request_queue.market, market_pk);
 
         assert_eq!(
             matching_queue.matches.size(),
@@ -419,6 +432,10 @@
             payments_queue.payment_queue.size(),
             MarketPaymentsQueue::QUEUE_LENGTH as u32
         );
+        assert_eq!(
+            order_request_queue.order_requests.size(),
+            MarketOrderRequestQueue::QUEUE_LENGTH as u32
+        );
     }
 
     #[test]
@@ -459,8 +476,18 @@
             market: market_pk,
             payment_queue: PaymentQueue::new(1),
         };
-
-        let result = open(&market_pk, &mut market, matching_queue, payments_queue);
+        let order_request_queue = &mut MarketOrderRequestQueue {
+            market: Pubkey::default(),
+            order_requests: OrderRequestQueue::new(1),
+        };
+
+        let result = open(
+            &market_pk,
+            &mut market,
+            matching_queue,
+            payments_queue,
+            order_request_queue,
+        );
 
         assert!(result.is_err());
         let expected_error = Err(error!(CoreError::OpenMarketNotInitializing));
@@ -505,8 +532,18 @@
             market: market_pk,
             payment_queue: PaymentQueue::new(1),
         };
-
-        let result = open(&market_pk, &mut market, matching_queue, payments_queue);
+        let order_request_queue = &mut MarketOrderRequestQueue {
+            market: Pubkey::default(),
+            order_requests: OrderRequestQueue::new(1),
+        };
+
+        let result = open(
+            &market_pk,
+            &mut market,
+            matching_queue,
+            payments_queue,
+            order_request_queue,
+        );
 
         assert!(result.is_err());
         let expected_error = Err(error!(CoreError::OpenMarketNotEnoughOutcomes));
