use crate::context::UpdateMarket;
use crate::state::market_matching_queue_account::MarketMatchingQueue;
use crate::CompleteMarketSettlement;
use anchor_lang::prelude::*;
use anchor_spl::token::TokenAccount;
use solana_program::clock::UnixTimestamp;

use crate::error::CoreError;
use crate::state::market_account::Market;
use crate::state::market_account::MarketStatus::*;
use crate::state::market_matching_queue_account::{MarketMatchingQueue, MatchingQueue};
use crate::state::payments_queue::{MarketPaymentsQueue, PaymentQueue};

pub fn open(
    market_pk: &Pubkey,
    market: &mut Market,
    matching_queue: &mut MarketMatchingQueue,
    commission_payment_queue: &mut MarketPaymentsQueue,
) -> Result<()> {
    require!(
        Initializing.eq(&market.market_status),
        CoreError::OpenMarketNotInitializing
    );
    require!(
        market.market_outcomes_count > 1,
        CoreError::OpenMarketNotEnoughOutcomes
    );

    intialize_matching_queue(matching_queue, market_pk)?;
    market.increment_unclosed_accounts_count()?;

    intialize_commission_payments_queue(commission_payment_queue, market_pk)?;
    market.increment_unclosed_accounts_count()?;

    market.market_status = Open;
    Ok(())
}

fn intialize_matching_queue(
    matching_queue: &mut MarketMatchingQueue,
    market_pk: &Pubkey,
) -> Result<()> {
    matching_queue.market = *market_pk;
    matching_queue.matches = MatchingQueue::new(MarketMatchingQueue::QUEUE_LENGTH);
    Ok(())
}

fn intialize_commission_payments_queue(
    payments_queue: &mut MarketPaymentsQueue,
    market_pk: &Pubkey,
) -> Result<()> {
    payments_queue.market = *market_pk;
    payments_queue.payment_queue = PaymentQueue::new(MarketPaymentsQueue::QUEUE_LENGTH);
    Ok(())
}

pub fn void(market: &mut Market, void_time: UnixTimestamp) -> Result<()> {
    require!(
        Initializing.eq(&market.market_status) || Open.eq(&market.market_status),
        CoreError::VoidMarketNotInitializingOrOpen
    );

    market.market_settle_timestamp = Option::from(void_time);
    market.market_status = ReadyToVoid;
    Ok(())
}

pub fn complete_void(ctx: Context<CompleteMarketSettlement>) -> Result<()> {
    let market = &mut ctx.accounts.market;
    require!(
        ReadyToVoid.eq(&market.market_status),
        CoreError::VoidMarketNotReadyForVoid
    );
    require!(
        market.unsettled_accounts_count == 0_u32,
        CoreError::MarketUnsettledAccountsCountNonZero,
    );
    market.market_status = Voided;
    Ok(())
}

pub fn settle(
    market: &mut Market,
    market_matching_queue: &MarketMatchingQueue,
    winning_outcome_index: u16,
    settle_time: UnixTimestamp,
) -> Result<()> {
    require!(
        Open.eq(&market.market_status),
        CoreError::SettlementMarketNotOpen
    );
    require!(
        winning_outcome_index < market.market_outcomes_count,
        CoreError::SettlementInvalidMarketOutcomeIndex
    );
    require!(
        market_matching_queue.matches.len() == 0_u32,
        CoreError::SettlementMarketMatchingQueueNotEmpty
    );

    market.market_winning_outcome_index = Some(winning_outcome_index);
    market.market_settle_timestamp = Option::from(settle_time);
    market.market_status = ReadyForSettlement;
    Ok(())
}

pub fn complete_settlement(ctx: Context<CompleteMarketSettlement>) -> Result<()> {
    let market = &mut ctx.accounts.market;
    require!(
        ReadyForSettlement.eq(&market.market_status),
        CoreError::SettlementMarketNotReadyForSettlement
    );
    require!(
        market.unsettled_accounts_count == 0_u32,
        CoreError::MarketUnsettledAccountsCountNonZero,
    );
    market.market_status = Settled;
    Ok(())
}

pub fn publish(ctx: Context<UpdateMarket>) -> Result<()> {
    let market = &mut ctx.accounts.market;
    market.published = true;
    Ok(())
}

pub fn unpublish(ctx: Context<UpdateMarket>) -> Result<()> {
    let market = &mut ctx.accounts.market;
    market.published = false;
    Ok(())
}

pub fn suspend(ctx: Context<UpdateMarket>) -> Result<()> {
    let market = &mut ctx.accounts.market;
    market.suspended = true;
    Ok(())
}

pub fn unsuspend(ctx: Context<UpdateMarket>) -> Result<()> {
    let market = &mut ctx.accounts.market;
    market.suspended = false;
    Ok(())
}

pub fn ready_to_close(market: &mut Market, market_escrow: &TokenAccount) -> Result<()> {
    require!(
        Settled.eq(&market.market_status) || Voided.eq(&market.market_status),
        CoreError::MarketNotSettledOrVoided
    );

    require!(
        market_escrow.amount == 0_u64,
        CoreError::SettlementMarketEscrowNonZero
    );

    market.market_status = ReadyToClose;
    Ok(())
}

#[cfg(test)]
mod tests {
    use crate::error::CoreError;
    use crate::instructions::market::{open, settle, void};
    use crate::state::market_account::{MarketOrderBehaviour, MarketStatus};
<<<<<<< HEAD
    use crate::state::market_matching_queue_account::{
        MarketMatchingQueue, MatchingQueue, OrderMatched,
    };
    use crate::Market;
    use anchor_lang::error;
    use anchor_lang::prelude::Pubkey;
=======
    use crate::state::market_matching_queue_account::{MarketMatchingQueue, MatchingQueue};
    use crate::state::payments_queue::{MarketPaymentsQueue, PaymentQueue};
    use crate::Market;
    use anchor_lang::error;
    use solana_program::pubkey::Pubkey;
>>>>>>> d2e13341

    #[test]
    fn settle_market_ok_result() {
        let market_pk = Pubkey::new_unique();
        let mut market = Market {
            authority: Default::default(),
            event_account: Default::default(),
            mint_account: Default::default(),
            market_status: MarketStatus::Open,
            market_type: Default::default(),
            market_type_discriminator: None,
            market_type_value: None,
            version: 0,
            decimal_limit: 0,
            published: false,
            suspended: false,
            market_outcomes_count: 3,
            market_winning_outcome_index: None,
            market_lock_timestamp: 0,
            market_settle_timestamp: None,
            title: "".to_string(),
            unsettled_accounts_count: 0,
            unclosed_accounts_count: 0,
            escrow_account_bump: 0,
            event_start_timestamp: 0,
            inplay_enabled: false,
            inplay: false,
            inplay_order_delay: 0,
            event_start_order_behaviour: MarketOrderBehaviour::None,
            market_lock_order_behaviour: MarketOrderBehaviour::None,
        };
        let market_matching_queue = mock_market_matching_queue(market_pk);

        let settle_time = 1665483869;

        let result = settle(&mut market, &market_matching_queue, 0, settle_time);

        assert!(result.is_ok());
        assert_eq!(market.market_status, MarketStatus::ReadyForSettlement)
    }

    #[test]
    fn settle_market_not_open() {
        let market_pk = Pubkey::new_unique();
        let mut market = Market {
            authority: Default::default(),
            event_account: Default::default(),
            mint_account: Default::default(),
            market_status: MarketStatus::ReadyToClose,
            market_type: Default::default(),
            market_type_discriminator: None,
            market_type_value: None,
            version: 0,
            decimal_limit: 0,
            published: false,
            suspended: false,
            market_outcomes_count: 3,
            market_winning_outcome_index: None,
            market_lock_timestamp: 0,
            market_settle_timestamp: None,
            title: "".to_string(),
            unsettled_accounts_count: 0,
            unclosed_accounts_count: 0,
            escrow_account_bump: 0,
            event_start_timestamp: 0,
            inplay_enabled: false,
            inplay: false,
            inplay_order_delay: 0,
            event_start_order_behaviour: MarketOrderBehaviour::None,
            market_lock_order_behaviour: MarketOrderBehaviour::None,
        };
        let market_matching_queue = mock_market_matching_queue(market_pk);

        let settle_time = 1665483869;

        let result = settle(&mut market, &market_matching_queue, 0, settle_time);

        assert!(result.is_err());
        assert_eq!(Err(error!(CoreError::SettlementMarketNotOpen)), result);
    }

    #[test]
    fn settle_market_invalid_outcome_index() {
        let market_pk = Pubkey::new_unique();
        let mut market = Market {
            authority: Default::default(),
            event_account: Default::default(),
            mint_account: Default::default(),
            market_status: MarketStatus::Open,
            market_type: Default::default(),
            market_type_discriminator: None,
            market_type_value: None,
            version: 0,
            decimal_limit: 0,
            published: false,
            suspended: false,
            market_outcomes_count: 3,
            market_winning_outcome_index: None,
            market_lock_timestamp: 0,
            market_settle_timestamp: None,
            title: "".to_string(),
            unsettled_accounts_count: 0,
            unclosed_accounts_count: 0,
            escrow_account_bump: 0,
            event_start_timestamp: 0,
            inplay_enabled: false,
            inplay: false,
            inplay_order_delay: 0,
            event_start_order_behaviour: MarketOrderBehaviour::None,
            market_lock_order_behaviour: MarketOrderBehaviour::None,
        };
        let market_matching_queue = mock_market_matching_queue(market_pk);

        let settle_time = 1665483869;

        let result = settle(&mut market, &market_matching_queue, 4, settle_time);

        assert!(result.is_err());
        assert_eq!(
            Err(error!(CoreError::SettlementInvalidMarketOutcomeIndex)),
            result
        );
    }

    #[test]
    fn settle_market_matching_queue_not_empty() {
        let market_pk = Pubkey::new_unique();
        let mut market = Market {
            authority: Default::default(),
            event_account: Default::default(),
            mint_account: Default::default(),
            market_status: MarketStatus::Open,
            market_type: Default::default(),
            market_type_discriminator: "".to_string(),
            market_type_value: "".to_string(),
            version: 0,
            decimal_limit: 0,
            published: false,
            suspended: false,
            market_outcomes_count: 3,
            market_winning_outcome_index: None,
            market_lock_timestamp: 0,
            market_settle_timestamp: None,
            title: "".to_string(),
            unsettled_accounts_count: 0,
            unclosed_accounts_count: 0,
            escrow_account_bump: 0,
            event_start_timestamp: 0,
            inplay_enabled: false,
            inplay: false,
            inplay_order_delay: 0,
            event_start_order_behaviour: MarketOrderBehaviour::None,
            market_lock_order_behaviour: MarketOrderBehaviour::None,
        };
        let mut market_matching_queue = mock_market_matching_queue(market_pk);
        market_matching_queue
            .matches
            .enqueue(OrderMatched::default());

        let settle_time = 1665483869;

        let result = settle(&mut market, &market_matching_queue, 0, settle_time);

        assert!(result.is_err());
        assert_eq!(
            Err(error!(CoreError::SettlementMarketMatchingQueueNotEmpty)),
            result
        );
    }

    #[test]
    fn open_market_ok_result() {
        let market_pk = Pubkey::new_unique();
        let mut market = Market {
            authority: Default::default(),
            event_account: Default::default(),
            mint_account: Default::default(),
            market_status: MarketStatus::Initializing,
            market_type: Default::default(),
            market_type_discriminator: None,
            market_type_value: None,
            version: 0,
            decimal_limit: 0,
            published: false,
            suspended: false,
            market_outcomes_count: 2,
            market_winning_outcome_index: None,
            market_lock_timestamp: 0,
            market_settle_timestamp: None,
            title: "".to_string(),
            unsettled_accounts_count: 0,
            unclosed_accounts_count: 0,
            escrow_account_bump: 0,
            event_start_timestamp: 0,
            inplay_enabled: false,
            inplay: false,
            inplay_order_delay: 0,
            event_start_order_behaviour: MarketOrderBehaviour::None,
            market_lock_order_behaviour: MarketOrderBehaviour::None,
        };
        let matching_queue = &mut MarketMatchingQueue {
            market: Pubkey::default(),
            matches: MatchingQueue::new(1),
        };
        let payments_queue = &mut MarketPaymentsQueue {
            market: Pubkey::default(),
            payment_queue: PaymentQueue::new(1),
        };

        let result = open(&market_pk, &mut market, matching_queue, payments_queue);

        assert!(result.is_ok());
        assert_eq!(MarketStatus::Open, market.market_status);

        assert_eq!(matching_queue.market, market_pk);
        assert_eq!(payments_queue.market, market_pk);

        assert_eq!(
            matching_queue.matches.size(),
            MarketMatchingQueue::QUEUE_LENGTH as u32
        );
        assert_eq!(
            payments_queue.payment_queue.size(),
            MarketPaymentsQueue::QUEUE_LENGTH as u32
        );
    }

    #[test]
    fn open_market_not_intializing() {
        let market_pk = Pubkey::new_unique();
        let mut market = Market {
            authority: Default::default(),
            event_account: Default::default(),
            mint_account: Default::default(),
            market_status: MarketStatus::Open,
            market_type: Default::default(),
            market_type_discriminator: None,
            market_type_value: None,
            version: 0,
            decimal_limit: 0,
            published: false,
            suspended: false,
            market_outcomes_count: 2,
            market_winning_outcome_index: None,
            market_lock_timestamp: 0,
            market_settle_timestamp: None,
            title: "".to_string(),
            unsettled_accounts_count: 0,
            unclosed_accounts_count: 0,
            escrow_account_bump: 0,
            event_start_timestamp: 0,
            inplay_enabled: false,
            inplay: false,
            inplay_order_delay: 0,
            event_start_order_behaviour: MarketOrderBehaviour::None,
            market_lock_order_behaviour: MarketOrderBehaviour::None,
        };
        let matching_queue = &mut MarketMatchingQueue {
            market: market_pk,
            matches: MatchingQueue::new(1),
        };
        let payments_queue = &mut MarketPaymentsQueue {
            market: market_pk,
            payment_queue: PaymentQueue::new(1),
        };

        let result = open(&market_pk, &mut market, matching_queue, payments_queue);

        assert!(result.is_err());
        let expected_error = Err(error!(CoreError::OpenMarketNotInitializing));
        assert_eq!(expected_error, result)
    }

    #[test]
    fn open_market_not_enough_outcomes() {
        let market_pk = Pubkey::new_unique();
        let mut market = Market {
            authority: Default::default(),
            event_account: Default::default(),
            mint_account: Default::default(),
            market_status: MarketStatus::Initializing,
            market_type: Default::default(),
            market_type_discriminator: None,
            market_type_value: None,
            version: 0,
            decimal_limit: 0,
            published: false,
            suspended: false,
            market_outcomes_count: 1,
            market_winning_outcome_index: None,
            market_lock_timestamp: 0,
            market_settle_timestamp: None,
            title: "".to_string(),
            unsettled_accounts_count: 0,
            unclosed_accounts_count: 0,
            escrow_account_bump: 0,
            event_start_timestamp: 0,
            inplay_enabled: false,
            inplay: false,
            inplay_order_delay: 0,
            event_start_order_behaviour: MarketOrderBehaviour::None,
            market_lock_order_behaviour: MarketOrderBehaviour::None,
        };
        let matching_queue = &mut MarketMatchingQueue {
            market: market_pk,
            matches: MatchingQueue::new(1),
        };
        let payments_queue = &mut MarketPaymentsQueue {
            market: market_pk,
            payment_queue: PaymentQueue::new(1),
        };

        let result = open(&market_pk, &mut market, matching_queue, payments_queue);

        assert!(result.is_err());
        let expected_error = Err(error!(CoreError::OpenMarketNotEnoughOutcomes));
        assert_eq!(expected_error, result)
    }

    #[test]
    fn void_market_initializing_ok_result() {
        let mut market = Market {
            authority: Default::default(),
            event_account: Default::default(),
            mint_account: Default::default(),
            market_status: MarketStatus::Initializing,
            inplay_enabled: false,
            market_type: Default::default(),
            market_type_discriminator: None,
            market_type_value: None,
            version: 0,
            decimal_limit: 0,
            published: false,
            suspended: false,
            market_outcomes_count: 0,
            market_winning_outcome_index: None,
            market_lock_timestamp: 0,
            market_settle_timestamp: None,
            event_start_order_behaviour: MarketOrderBehaviour::None,
            market_lock_order_behaviour: MarketOrderBehaviour::None,
            inplay: false,
            inplay_order_delay: 0,
            title: "".to_string(),
            unsettled_accounts_count: 0,
            unclosed_accounts_count: 0,
            escrow_account_bump: 0,
            event_start_timestamp: 0,
        };

        let settle_time = 1665483869;

        let result = void(&mut market, settle_time);

        assert!(result.is_ok());
        assert_eq!(MarketStatus::ReadyToVoid, market.market_status)
    }

    #[test]
    fn void_market_open_ok_result() {
        let mut market = Market {
            authority: Default::default(),
            event_account: Default::default(),
            mint_account: Default::default(),
            market_status: MarketStatus::Open,
            inplay_enabled: false,
            market_type: Default::default(),
            market_type_discriminator: None,
            market_type_value: None,
            version: 0,
            decimal_limit: 0,
            published: false,
            suspended: false,
            market_outcomes_count: 0,
            market_winning_outcome_index: None,
            market_lock_timestamp: 0,
            market_settle_timestamp: None,
            event_start_order_behaviour: MarketOrderBehaviour::None,
            market_lock_order_behaviour: MarketOrderBehaviour::None,
            inplay: false,
            inplay_order_delay: 0,
            title: "".to_string(),
            unsettled_accounts_count: 0,
            unclosed_accounts_count: 0,
            escrow_account_bump: 0,
            event_start_timestamp: 0,
        };

        let settle_time = 1665483869;

        let result = void(&mut market, settle_time);

        assert!(result.is_ok());
        assert_eq!(MarketStatus::ReadyToVoid, market.market_status)
    }

    #[test]
    fn void_market_not_open_or_initializing() {
        let mut market = Market {
            authority: Default::default(),
            event_account: Default::default(),
            mint_account: Default::default(),
            market_status: MarketStatus::Settled,
            inplay_enabled: false,
            market_type: Default::default(),
            market_type_discriminator: None,
            market_type_value: None,
            version: 0,
            decimal_limit: 0,
            published: false,
            suspended: false,
            market_outcomes_count: 0,
            market_winning_outcome_index: None,
            market_lock_timestamp: 0,
            market_settle_timestamp: None,
            event_start_order_behaviour: MarketOrderBehaviour::None,
            market_lock_order_behaviour: MarketOrderBehaviour::None,
            inplay: false,
            inplay_order_delay: 0,
            title: "".to_string(),
            unsettled_accounts_count: 0,
            unclosed_accounts_count: 0,
            escrow_account_bump: 0,
            event_start_timestamp: 0,
        };

        let settle_time = 1665483869;

        let result = void(&mut market, settle_time);

        assert!(result.is_err());
        let expected_error = Err(error!(CoreError::VoidMarketNotInitializingOrOpen));
        assert_eq!(expected_error, result)
    }

    fn mock_market_matching_queue(market_pk: Pubkey) -> MarketMatchingQueue {
        MarketMatchingQueue {
            market: market_pk,
            matches: MatchingQueue::new(1),
        }
    }
}<|MERGE_RESOLUTION|>--- conflicted
+++ resolved
@@ -1,15 +1,14 @@
-use crate::context::UpdateMarket;
-use crate::state::market_matching_queue_account::MarketMatchingQueue;
-use crate::CompleteMarketSettlement;
 use anchor_lang::prelude::*;
 use anchor_spl::token::TokenAccount;
 use solana_program::clock::UnixTimestamp;
 
+use crate::context::UpdateMarket;
 use crate::error::CoreError;
 use crate::state::market_account::Market;
 use crate::state::market_account::MarketStatus::*;
 use crate::state::market_matching_queue_account::{MarketMatchingQueue, MatchingQueue};
 use crate::state::payments_queue::{MarketPaymentsQueue, PaymentQueue};
+use crate::CompleteMarketSettlement;
 
 pub fn open(
     market_pk: &Pubkey,
@@ -162,20 +161,13 @@
     use crate::error::CoreError;
     use crate::instructions::market::{open, settle, void};
     use crate::state::market_account::{MarketOrderBehaviour, MarketStatus};
-<<<<<<< HEAD
     use crate::state::market_matching_queue_account::{
         MarketMatchingQueue, MatchingQueue, OrderMatched,
     };
-    use crate::Market;
-    use anchor_lang::error;
-    use anchor_lang::prelude::Pubkey;
-=======
-    use crate::state::market_matching_queue_account::{MarketMatchingQueue, MatchingQueue};
     use crate::state::payments_queue::{MarketPaymentsQueue, PaymentQueue};
     use crate::Market;
     use anchor_lang::error;
     use solana_program::pubkey::Pubkey;
->>>>>>> d2e13341
 
     #[test]
     fn settle_market_ok_result() {
@@ -309,8 +301,8 @@
             mint_account: Default::default(),
             market_status: MarketStatus::Open,
             market_type: Default::default(),
-            market_type_discriminator: "".to_string(),
-            market_type_value: "".to_string(),
+            market_type_discriminator: None,
+            market_type_value: None,
             version: 0,
             decimal_limit: 0,
             published: false,
