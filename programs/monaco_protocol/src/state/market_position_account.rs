--- conflicted
+++ resolved
@@ -11,7 +11,7 @@
     pub paid: bool,
     pub market_outcome_sums: Vec<i128>,
     pub outcome_max_exposure: Vec<u64>,
-<<<<<<< HEAD
+    pub payer: Pubkey, // solana account fee payer
     pub total_matched_risk: u64,
     pub matched_risk_per_product: Vec<ProductMatchedRisk>,
 }
@@ -26,9 +26,6 @@
 pub struct MatchedRiskAtRate {
     pub rate: f64,
     pub risk: u64,
-=======
-    pub payer: Pubkey, // solana account fee payer
->>>>>>> def72a4a
 }
 
 impl MarketPosition {
@@ -49,12 +46,9 @@
             + U64_SIZE // total_matched_stake
             + vec_size(I128_SIZE, number_of_market_outcomes) // market_outcome_sums
             + vec_size(U64_SIZE, number_of_market_outcomes) // outcome_max_exposure
-<<<<<<< HEAD
+            + PUB_KEY_SIZE // payer
             + vec_size(MarketPosition::PRODUCT_MATCHED_RISK_SIZE, MarketPosition::MAX_PRODUCTS)
         // number of products to track matched stake contributions for
-=======
-            + PUB_KEY_SIZE // payer
->>>>>>> def72a4a
     }
 
     pub fn exposure(&self) -> i128 {
@@ -374,13 +368,9 @@
             paid: false,
             market_outcome_sums,
             outcome_max_exposure,
-<<<<<<< HEAD
-            paid: false,
+            payer: Pubkey::new_unique(),
             matched_risk_per_product: vec![],
             total_matched_risk: 0,
-=======
-            payer: Pubkey::new_unique(),
->>>>>>> def72a4a
         }
     }
 }