--- conflicted
+++ resolved
@@ -103,17 +103,6 @@
                     .checked_add(liquidity)
                     .ok_or(CoreError::MarketOutcomeUpdateError)?
             }
-<<<<<<< HEAD
-            Err(index) => liquidities.insert(
-                index,
-                MarketOutcomePriceLiquidity {
-                    outcome,
-                    price,
-                    liquidity,
-                    cross: false,
-                },
-            ),
-=======
             Err(index) => {
                 if is_full {
                     return Err(error!(CoreError::MarketLiquiditiesIsFull));
@@ -124,11 +113,11 @@
                             outcome,
                             price,
                             liquidity,
+                            cross: false,
                         },
                     )
                 }
             }
->>>>>>> d85c2f50
         }
 
         Ok(())
